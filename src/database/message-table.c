/* Pi-hole: A black hole for Internet advertisements
*  (c) 2020 Pi-hole, LLC (https://pi-hole.net)
*  Network-wide ad blocking via your own hardware.
*
*  FTL Engine
*  Message table routines
*
*  This file is copyright under the latest version of the EUPL.
*  Please see LICENSE file for your rights under this license. */

#include "../FTL.h"
#include "message-table.h"
#include "common.h"
// logging routines
#include "../log.h"
// get_group_names()
#include "gravity-db.h"
// cli_mode
#include "../args.h"
// cleanup()
#include "../daemon.h"
// main_pid()
#include "../signals.h"
// struct config
#include "../config/config.h"
// get_rate_limit_turnaround()
#include "../gc.h"

static const char *message_types[MAX_MESSAGE] =
	{ "REGEX", "SUBNET", "HOSTNAME", "DNSMASQ_CONFIG", "RATE_LIMIT", "DNSMASQ_WARN", "LOAD", "SHMEM", "DISK", "ADLIST" };

static unsigned char message_blob_types[MAX_MESSAGE][5] =
	{
		{	// REGEX_MESSAGE: The message column contains the regex warning text
			SQLITE_TEXT, // regex type ("deny", "allow")
			SQLITE_TEXT, // regex text (the erroring regex filter itself)
			SQLITE_INTEGER, // database index of regex (so the dashboard can show a link)
			SQLITE_NULL, // not used
			SQLITE_NULL // not used
		},
		{	// SUBNET_MESSAGE: The message column contains the IP address of the client in question
			SQLITE_INTEGER, // number of matching
			SQLITE_TEXT, // comma-separated list of matching subnets (text representation)
			SQLITE_TEXT, // comma-separated list of matching subnets (database IDs)
			SQLITE_TEXT, // chosen subnet (text representation)
			SQLITE_INTEGER // chosen subnet (database ID)
		},
		{	// HOSTNAME_MESSAGE: The message column contains the IP address of the device
			SQLITE_TEXT, // Obtained host name
			SQLITE_INTEGER, // Position of error in string
			SQLITE_NULL, // not used
			SQLITE_NULL, // not used
			SQLITE_NULL // not used
		},
		{	// DNSMASQ_CONFIG_MESSAGE: The message column contains the full message itself
			SQLITE_NULL, // Not used
			SQLITE_NULL, // Not used
			SQLITE_NULL, // Not used
			SQLITE_NULL, // Not used
			SQLITE_NULL  // Not used
		},
		{	// RATE_LIMIT_MESSAGE: The message column contains the IP address of the client in question
			SQLITE_INTEGER, // Configured maximum number of queries
			SQLITE_INTEGER, // Configured rate-limiting interval [seconds]
			SQLITE_NULL, // Not used
			SQLITE_NULL, // Not used
			SQLITE_NULL  // Not used
		},
		{	// DNSMASQ_WARN_MESSAGE: The message column contains the full message itself
			SQLITE_NULL, // Not used
			SQLITE_NULL, // Not used
			SQLITE_NULL, // Not used
			SQLITE_NULL, // Not used
			SQLITE_NULL  // Not used
		},
		{	// LOAD_MESSAGE: The message column contains a general message
			SQLITE_FLOAT, // 15min load average
			SQLITE_INTEGER, // Number of cores
			SQLITE_NULL, // Not used
			SQLITE_NULL, // Not used
			SQLITE_NULL  // Not used
		},
		{	// SHMEM_MESSAGE: The message column contains the corresponding path
			SQLITE_INTEGER, // Percentage currently used
			SQLITE_TEXT, // Human-readable details about memory/disk usage
			SQLITE_NULL, // Not used
			SQLITE_NULL, // Not used
			SQLITE_NULL  // Not used
		},
		{	// DISK_MESSAGE: The message column contains the corresponding path
			SQLITE_INTEGER, // Percentage currently used
			SQLITE_TEXT, // Human-readable details about memory/disk usage
			SQLITE_NULL, // Not used
			SQLITE_NULL, // Not used
			SQLITE_NULL  // Not used
		},
		{	// INACCESSIBLE_ADLIST_MESSAGE: The message column contains the corresponding adlist URL
			SQLITE_INTEGER, // database index of the adlist (so the dashboard can show a link)
			SQLITE_NULL, // not used
			SQLITE_NULL, // not used
			SQLITE_NULL, // not used
			SQLITE_NULL // not used
		},
	};
// Create message table in the database
bool create_message_table(sqlite3 *db)
{
	// The blob fields can hold arbitrary data. Their type is specified through the type.
	SQL_bool(db, "CREATE TABLE message ( id INTEGER PRIMARY KEY AUTOINCREMENT, "
	                                    "timestamp INTEGER NOT NULL, "
	                                    "type TEXT NOT NULL, "
	                                    "message TEXT NOT NULL, "
	                                    "blob1 BLOB, "
	                                    "blob2 BLOB, "
	                                    "blob3 BLOB, "
	                                    "blob4 BLOB, "
	                                    "blob5 BLOB );");

	// Update database version to 6
	if(!db_set_FTL_property(db, DB_VERSION, 6))
	{
		log_err("create_message_table(): Failed to update database version!");
		return false;
	}

	return true;
}

// Flush message table
bool flush_message_table(void)
{
	// Return early if database is known to be broken
	if(FTLDBerror())
		return false;

	sqlite3 *db;
	// Open database connection
	if((db = dbopen(false)) == NULL)
	{
		log_err("flush_message_table() - Failed to open DB");
		return false;
	}

	// Flush message table
	SQL_bool(db, "DELETE FROM message;");

	// Close database connection
	dbclose(&db);

	return true;
}

static bool add_message(const enum message_type type,
                        const char *message, const int count,...)
{
	bool okay = false;
	// Return early if database is known to be broken
	if(FTLDBerror())
		return false;

	sqlite3 *db;
	// Open database connection
	if((db = dbopen(false)) == NULL)
	{
		log_err("add_message() - Failed to open DB");
		return false;
	}

<<<<<<< HEAD
	// Ensure there are no duplicates when adding host name or rate-limiting messages
	if(unique)
	{
		sqlite3_stmt* stmt = NULL;
		const char *querystr = "DELETE FROM message WHERE type = ?1 AND message = ?2";
		int rc = sqlite3_prepare_v2(db, querystr, -1, &stmt, NULL);
		if( rc != SQLITE_OK ){
			log_err("add_message(type=%u, message=%s) - SQL error prepare DELETE: %s",
			        type, message, sqlite3_errstr(rc));
			goto end_of_add_message;
		}

		// Bind type to prepared statement
		if((rc = sqlite3_bind_text(stmt, 1, message_types[type], -1, SQLITE_STATIC)) != SQLITE_OK)
		{
			log_err("add_message(type=%u, message=%s) - Failed to bind type DELETE: %s",
			        type, message, sqlite3_errstr(rc));
			sqlite3_reset(stmt);
			sqlite3_finalize(stmt);
			goto end_of_add_message;
		}

		// Bind message to prepared statement
		if((rc = sqlite3_bind_text(stmt, 2, message, -1, SQLITE_STATIC)) != SQLITE_OK)
		{
			log_err("add_message(type=%u, message=%s) - Failed to bind message DELETE: %s",
			        type, message, sqlite3_errstr(rc));
			sqlite3_reset(stmt);
			sqlite3_finalize(stmt);
			goto end_of_add_message;
		}

		// Execute and finalize
		if((rc = sqlite3_step(stmt)) != SQLITE_OK && rc != SQLITE_DONE)
		{
			log_err("add_message(type=%u, message=%s) - SQL error step DELETE: %s",
			        type, message, sqlite3_errstr(rc));
			goto end_of_add_message;
		}
		sqlite3_clear_bindings(stmt);
=======
	// Ensure there are no duplicates when adding messages
	sqlite3_stmt* stmt = NULL;
	const char *querystr = "DELETE FROM message WHERE type = ?1 AND message = ?2";
	int rc = sqlite3_prepare_v2(db, querystr, -1, &stmt, NULL);
	if( rc != SQLITE_OK ){
		logg("add_message(type=%u, message=%s) - SQL error prepare DELETE: %s",
			type, message, sqlite3_errstr(rc));
		goto end_of_add_message;
	}

	// Bind type to prepared statement
	if((rc = sqlite3_bind_text(stmt, 1, message_types[type], -1, SQLITE_STATIC)) != SQLITE_OK)
	{
		logg("add_message(type=%u, message=%s) - Failed to bind type DELETE: %s",
			type, message, sqlite3_errstr(rc));
		sqlite3_reset(stmt);
		sqlite3_finalize(stmt);
		goto end_of_add_message;
	}

	// Bind message to prepared statement
	if((rc = sqlite3_bind_text(stmt, 2, message, -1, SQLITE_STATIC)) != SQLITE_OK)
	{
		logg("add_message(type=%u, message=%s) - Failed to bind message DELETE: %s",
			type, message, sqlite3_errstr(rc));
>>>>>>> af4378d4
		sqlite3_reset(stmt);
		sqlite3_finalize(stmt);
		goto end_of_add_message;
	}

	// Execute and finalize
	if((rc = sqlite3_step(stmt)) != SQLITE_OK && rc != SQLITE_DONE)
	{
		logg("add_message(type=%u, message=%s) - SQL error step DELETE: %s",
			type, message, sqlite3_errstr(rc));
		goto end_of_add_message;
	}
	sqlite3_clear_bindings(stmt);
	sqlite3_reset(stmt);
	sqlite3_finalize(stmt);
	stmt = NULL;

	// Prepare SQLite statement
	querystr = "INSERT INTO message (timestamp,type,message,blob1,blob2,blob3,blob4,blob5) "
	           "VALUES ((cast(strftime('%s', 'now') as int)),?,?,?,?,?,?,?);";
	rc = sqlite3_prepare_v2(db, querystr, -1, &stmt, NULL);
	if( rc != SQLITE_OK )
	{
		log_err("add_message(type=%u, message=%s) - SQL error prepare: %s",
		        type, message, sqlite3_errstr(rc));
		goto end_of_add_message;
	}

	// Bind type to prepared statement
	if((rc = sqlite3_bind_text(stmt, 1, message_types[type], -1, SQLITE_STATIC)) != SQLITE_OK)
	{
		log_err("add_message(type=%u, message=%s) - Failed to bind type: %s",
		        type, message, sqlite3_errstr(rc));
		sqlite3_reset(stmt);
		sqlite3_finalize(stmt);
		goto end_of_add_message;
	}

	// Bind message to prepared statement
	if((rc = sqlite3_bind_text(stmt, 2, message, -1, SQLITE_STATIC)) != SQLITE_OK)
	{
		log_err("add_message(type=%u, message=%s) - Failed to bind message: %s",
		        type, message, sqlite3_errstr(rc));
		sqlite3_reset(stmt);
		sqlite3_finalize(stmt);
		goto end_of_add_message;
	}

	va_list ap;
	va_start(ap, count);
	for (int j = 0; j < count; j++)
	{
		const unsigned char datatype = message_blob_types[type][j];
		switch (datatype)
		{
			case SQLITE_INTEGER:
				rc = sqlite3_bind_int(stmt, 3 + j, va_arg(ap, int));
				break;

			case SQLITE_FLOAT:
				rc = sqlite3_bind_double(stmt, 3 + j, va_arg(ap, double));
				break;

			case SQLITE_TEXT:
				rc = sqlite3_bind_text(stmt, 3 + j, va_arg(ap, char*), -1, SQLITE_STATIC);
				break;

			case SQLITE_NULL: /* Fall through */
			default:
				rc = sqlite3_bind_null(stmt, 3 + j);
				break;
		}

		// Bind message to prepared statement
		if(rc != SQLITE_OK)
		{
			log_err("add_message(type=%u, message=%s) - Failed to bind argument %u (type %u): %s",
			        type, message, 3 + j, datatype, sqlite3_errstr(rc));
			sqlite3_reset(stmt);
			sqlite3_finalize(stmt);
			checkFTLDBrc(rc);
			va_end(ap);
			goto end_of_add_message;
		}
	}
	va_end(ap);

	// Step and check if successful
	rc = sqlite3_step(stmt);

	if(rc != SQLITE_DONE)
	{
		log_err("Encountered error while trying to store message in long-term database: %s", sqlite3_errstr(rc));
		checkFTLDBrc(rc);
		goto end_of_add_message;
	}

	// Final database handling
	sqlite3_clear_bindings(stmt);
	sqlite3_reset(stmt);
	sqlite3_finalize(stmt);
	okay = true;

end_of_add_message: // Close database connection
	dbclose(&db);

	return okay;
}

void logg_regex_warning(const char *type, const char *warning, const int dbindex, const char *regex)
{
	if(warning == NULL)
		warning = "No further info available";

	// Only log regex errors/warnings in the main process to prevent errors
	// being added multiple times to the database when a TCP worker
	// (re)compiles a faulty regex
	if(getpid() != main_pid())
		return;

	// Log to FTL.log
<<<<<<< HEAD
	log_warn("Invalid regex %s filter \"%s\": %s",
	         type, regex, warning);
=======
	logg("REGEX WARNING: Invalid regex %s filter \"%s\": %s",
	     type, regex, warning);
>>>>>>> af4378d4

	// Log to database only if not in CLI mode
	if(!cli_mode)
		add_message(REGEX_MESSAGE, warning, 3, type, regex, dbindex);
}

void logg_subnet_warning(const char *ip, const int matching_count, const char *matching_ids,
                         const int matching_bits, const char *chosen_match_text,
                         const int chosen_match_id)
{
	// Log to FTL.log
<<<<<<< HEAD
	log_warn("Client %s is managed by %i groups (IDs %s), all describing /%i subnets. "
	         "FTL chose the most recent entry %s (ID %i) for this client.",
	         ip, matching_count, matching_ids, matching_bits,
	         chosen_match_text, chosen_match_id);
=======
	logg("SUBNET WARNING: Client %s is managed by %i groups (IDs %s), all describing /%i subnets. "
	     "FTL chose the most recent entry %s (ID %i) for this client.",
	     ip, matching_count, matching_ids, matching_bits,
	     chosen_match_text, chosen_match_id);
>>>>>>> af4378d4

	// Log to database
	char *names = get_client_names_from_ids(matching_ids);
	add_message(SUBNET_MESSAGE, ip, 5, matching_count, names, matching_ids, chosen_match_text, chosen_match_id);
	free(names);
}

void logg_hostname_warning(const char *ip, const char *name, const unsigned int pos)
{
	// Log to FTL.log
<<<<<<< HEAD
	log_warn("Host name of client \"%s\" => \"%s\" contains (at least) one invalid character at position %d",
	         ip, name, pos);
=======
	logg("HOSTNAME WARNING: Host name of client \"%s\" => \"%s\" contains (at least) one invalid character at position %d",
	     ip, name, pos);
>>>>>>> af4378d4

	// Log to database
	add_message(HOSTNAME_MESSAGE, ip, 2, name, (const int)pos);
}

void logg_fatal_dnsmasq_message(const char *message)
{
	// Log to FTL.log
<<<<<<< HEAD
	log_crit("Error in dnsmasq core: %s", message);
=======
	logg("FATAL ERROR in dnsmasq core: %s", message);
>>>>>>> af4378d4

	// Log to database
	add_message(DNSMASQ_CONFIG_MESSAGE, message, 0);

	// FTL will dies after this point, so we should make sure to clean up
	// behind ourselves
	cleanup(EXIT_FAILURE);
}

void logg_rate_limit_message(const char *clientIP, const unsigned int rate_limit_count)
{
	const time_t turnaround = get_rate_limit_turnaround(rate_limit_count);

	// Log to FTL.log
<<<<<<< HEAD
	log_warn("Rate-limiting %s for at least %ld second%s",
	         clientIP, turnaround, turnaround == 1 ? "" : "s");
=======
	logg("Rate-limiting %s for at least %ld second%s",
	     clientIP, turnaround, turnaround == 1 ? "" : "s");
>>>>>>> af4378d4

	// Log to database
	add_message(RATE_LIMIT_MESSAGE, clientIP, 2, config.rate_limit.count, config.rate_limit.interval);
}

void logg_warn_dnsmasq_message(char *message)
{
	// Log to FTL.log
<<<<<<< HEAD
	log_warn("WARNING in dnsmasq core: %s", message);
=======
	logg("WARNING in dnsmasq core: %s", message);
>>>>>>> af4378d4

	// Log to database
	add_message(DNSMASQ_WARN_MESSAGE, message, 0);
}

void log_resource_shortage(const double load, const int nprocs, const int shmem, const int disk, const char *path, const char *msg)
{
	if(load > 0.0)
	{
<<<<<<< HEAD
		log_warn("Long-term load (15min avg) larger than number of processors: %.1f > %d", load, nprocs);
		add_message(LOAD_MESSAGE, true, "excessive load", 2, load, nprocs);
	}
	else if(shmem > -1)
	{
		log_warn("RAM shortage (%s) ahead: %d%% is used (%s)", path, shmem, msg);
		add_message(SHMEM_MESSAGE, true, path, 2, shmem, msg);
	}
	else if(disk > -1)
	{
		log_warn("Disk shortage (%s) ahead: %d%% is used (%s)", path, disk, msg);
		add_message(DISK_MESSAGE, true, path, 2, disk, msg);
=======
		logg("WARNING: Long-term load (15min avg) larger than number of processors: %.1f > %d", load, nprocs);
		add_message(LOAD_MESSAGE, "excessive load", 2, load, nprocs);
	}
	else if(shmem > -1)
	{
		logg("WARNING: RAM shortage (%s) ahead: %d%% is used (%s)", path, shmem, msg);
		add_message(SHMEM_MESSAGE, path, 2, shmem, msg);
	}
	else if(disk > -1)
	{
		logg("WARNING: Disk shortage (%s) ahead: %d%% is used (%s)", path, disk, msg);
		add_message(DISK_MESSAGE, path, 2, disk, msg);
>>>>>>> af4378d4
	}
}

void logg_inaccessible_adlist(const int dbindex, const char *address)
{
	// Log to FTL.log
	logg("ADLIST WARNING: Adlist with ID %d (%s) was inaccessible during last gravity run", dbindex, address);

	// Log to database
	add_message(INACCESSIBLE_ADLIST_MESSAGE, address, 1, dbindex);
}<|MERGE_RESOLUTION|>--- conflicted
+++ resolved
@@ -166,62 +166,20 @@
 		return false;
 	}
 
-<<<<<<< HEAD
-	// Ensure there are no duplicates when adding host name or rate-limiting messages
-	if(unique)
-	{
-		sqlite3_stmt* stmt = NULL;
-		const char *querystr = "DELETE FROM message WHERE type = ?1 AND message = ?2";
-		int rc = sqlite3_prepare_v2(db, querystr, -1, &stmt, NULL);
-		if( rc != SQLITE_OK ){
-			log_err("add_message(type=%u, message=%s) - SQL error prepare DELETE: %s",
-			        type, message, sqlite3_errstr(rc));
-			goto end_of_add_message;
-		}
-
-		// Bind type to prepared statement
-		if((rc = sqlite3_bind_text(stmt, 1, message_types[type], -1, SQLITE_STATIC)) != SQLITE_OK)
-		{
-			log_err("add_message(type=%u, message=%s) - Failed to bind type DELETE: %s",
-			        type, message, sqlite3_errstr(rc));
-			sqlite3_reset(stmt);
-			sqlite3_finalize(stmt);
-			goto end_of_add_message;
-		}
-
-		// Bind message to prepared statement
-		if((rc = sqlite3_bind_text(stmt, 2, message, -1, SQLITE_STATIC)) != SQLITE_OK)
-		{
-			log_err("add_message(type=%u, message=%s) - Failed to bind message DELETE: %s",
-			        type, message, sqlite3_errstr(rc));
-			sqlite3_reset(stmt);
-			sqlite3_finalize(stmt);
-			goto end_of_add_message;
-		}
-
-		// Execute and finalize
-		if((rc = sqlite3_step(stmt)) != SQLITE_OK && rc != SQLITE_DONE)
-		{
-			log_err("add_message(type=%u, message=%s) - SQL error step DELETE: %s",
-			        type, message, sqlite3_errstr(rc));
-			goto end_of_add_message;
-		}
-		sqlite3_clear_bindings(stmt);
-=======
 	// Ensure there are no duplicates when adding messages
 	sqlite3_stmt* stmt = NULL;
 	const char *querystr = "DELETE FROM message WHERE type = ?1 AND message = ?2";
 	int rc = sqlite3_prepare_v2(db, querystr, -1, &stmt, NULL);
 	if( rc != SQLITE_OK ){
-		logg("add_message(type=%u, message=%s) - SQL error prepare DELETE: %s",
-			type, message, sqlite3_errstr(rc));
+		log_err("add_message(type=%u, message=%s) - SQL error prepare DELETE: %s",
+		        type, message, sqlite3_errstr(rc));
 		goto end_of_add_message;
 	}
 
 	// Bind type to prepared statement
 	if((rc = sqlite3_bind_text(stmt, 1, message_types[type], -1, SQLITE_STATIC)) != SQLITE_OK)
 	{
-		logg("add_message(type=%u, message=%s) - Failed to bind type DELETE: %s",
+		log_err("add_message(type=%u, message=%s) - Failed to bind type DELETE: %s",
 			type, message, sqlite3_errstr(rc));
 		sqlite3_reset(stmt);
 		sqlite3_finalize(stmt);
@@ -231,9 +189,8 @@
 	// Bind message to prepared statement
 	if((rc = sqlite3_bind_text(stmt, 2, message, -1, SQLITE_STATIC)) != SQLITE_OK)
 	{
-		logg("add_message(type=%u, message=%s) - Failed to bind message DELETE: %s",
+		log_err("add_message(type=%u, message=%s) - Failed to bind message DELETE: %s",
 			type, message, sqlite3_errstr(rc));
->>>>>>> af4378d4
 		sqlite3_reset(stmt);
 		sqlite3_finalize(stmt);
 		goto end_of_add_message;
@@ -242,7 +199,7 @@
 	// Execute and finalize
 	if((rc = sqlite3_step(stmt)) != SQLITE_OK && rc != SQLITE_DONE)
 	{
-		logg("add_message(type=%u, message=%s) - SQL error step DELETE: %s",
+		log_err("add_message(type=%u, message=%s) - SQL error step DELETE: %s",
 			type, message, sqlite3_errstr(rc));
 		goto end_of_add_message;
 	}
@@ -355,13 +312,8 @@
 		return;
 
 	// Log to FTL.log
-<<<<<<< HEAD
 	log_warn("Invalid regex %s filter \"%s\": %s",
 	         type, regex, warning);
-=======
-	logg("REGEX WARNING: Invalid regex %s filter \"%s\": %s",
-	     type, regex, warning);
->>>>>>> af4378d4
 
 	// Log to database only if not in CLI mode
 	if(!cli_mode)
@@ -373,17 +325,10 @@
                          const int chosen_match_id)
 {
 	// Log to FTL.log
-<<<<<<< HEAD
 	log_warn("Client %s is managed by %i groups (IDs %s), all describing /%i subnets. "
 	         "FTL chose the most recent entry %s (ID %i) for this client.",
 	         ip, matching_count, matching_ids, matching_bits,
 	         chosen_match_text, chosen_match_id);
-=======
-	logg("SUBNET WARNING: Client %s is managed by %i groups (IDs %s), all describing /%i subnets. "
-	     "FTL chose the most recent entry %s (ID %i) for this client.",
-	     ip, matching_count, matching_ids, matching_bits,
-	     chosen_match_text, chosen_match_id);
->>>>>>> af4378d4
 
 	// Log to database
 	char *names = get_client_names_from_ids(matching_ids);
@@ -394,13 +339,8 @@
 void logg_hostname_warning(const char *ip, const char *name, const unsigned int pos)
 {
 	// Log to FTL.log
-<<<<<<< HEAD
 	log_warn("Host name of client \"%s\" => \"%s\" contains (at least) one invalid character at position %d",
 	         ip, name, pos);
-=======
-	logg("HOSTNAME WARNING: Host name of client \"%s\" => \"%s\" contains (at least) one invalid character at position %d",
-	     ip, name, pos);
->>>>>>> af4378d4
 
 	// Log to database
 	add_message(HOSTNAME_MESSAGE, ip, 2, name, (const int)pos);
@@ -409,11 +349,7 @@
 void logg_fatal_dnsmasq_message(const char *message)
 {
 	// Log to FTL.log
-<<<<<<< HEAD
 	log_crit("Error in dnsmasq core: %s", message);
-=======
-	logg("FATAL ERROR in dnsmasq core: %s", message);
->>>>>>> af4378d4
 
 	// Log to database
 	add_message(DNSMASQ_CONFIG_MESSAGE, message, 0);
@@ -428,13 +364,8 @@
 	const time_t turnaround = get_rate_limit_turnaround(rate_limit_count);
 
 	// Log to FTL.log
-<<<<<<< HEAD
 	log_warn("Rate-limiting %s for at least %ld second%s",
 	         clientIP, turnaround, turnaround == 1 ? "" : "s");
-=======
-	logg("Rate-limiting %s for at least %ld second%s",
-	     clientIP, turnaround, turnaround == 1 ? "" : "s");
->>>>>>> af4378d4
 
 	// Log to database
 	add_message(RATE_LIMIT_MESSAGE, clientIP, 2, config.rate_limit.count, config.rate_limit.interval);
@@ -443,11 +374,7 @@
 void logg_warn_dnsmasq_message(char *message)
 {
 	// Log to FTL.log
-<<<<<<< HEAD
 	log_warn("WARNING in dnsmasq core: %s", message);
-=======
-	logg("WARNING in dnsmasq core: %s", message);
->>>>>>> af4378d4
 
 	// Log to database
 	add_message(DNSMASQ_WARN_MESSAGE, message, 0);
@@ -457,40 +384,25 @@
 {
 	if(load > 0.0)
 	{
-<<<<<<< HEAD
 		log_warn("Long-term load (15min avg) larger than number of processors: %.1f > %d", load, nprocs);
-		add_message(LOAD_MESSAGE, true, "excessive load", 2, load, nprocs);
+		add_message(LOAD_MESSAGE, "excessive load", 2, load, nprocs);
 	}
 	else if(shmem > -1)
 	{
 		log_warn("RAM shortage (%s) ahead: %d%% is used (%s)", path, shmem, msg);
-		add_message(SHMEM_MESSAGE, true, path, 2, shmem, msg);
+		add_message(SHMEM_MESSAGE, path, 2, shmem, msg);
 	}
 	else if(disk > -1)
 	{
 		log_warn("Disk shortage (%s) ahead: %d%% is used (%s)", path, disk, msg);
-		add_message(DISK_MESSAGE, true, path, 2, disk, msg);
-=======
-		logg("WARNING: Long-term load (15min avg) larger than number of processors: %.1f > %d", load, nprocs);
-		add_message(LOAD_MESSAGE, "excessive load", 2, load, nprocs);
-	}
-	else if(shmem > -1)
-	{
-		logg("WARNING: RAM shortage (%s) ahead: %d%% is used (%s)", path, shmem, msg);
-		add_message(SHMEM_MESSAGE, path, 2, shmem, msg);
-	}
-	else if(disk > -1)
-	{
-		logg("WARNING: Disk shortage (%s) ahead: %d%% is used (%s)", path, disk, msg);
 		add_message(DISK_MESSAGE, path, 2, disk, msg);
->>>>>>> af4378d4
 	}
 }
 
 void logg_inaccessible_adlist(const int dbindex, const char *address)
 {
 	// Log to FTL.log
-	logg("ADLIST WARNING: Adlist with ID %d (%s) was inaccessible during last gravity run", dbindex, address);
+	log_warn("Adlist with ID %d (%s) was inaccessible during last gravity run", dbindex, address);
 
 	// Log to database
 	add_message(INACCESSIBLE_ADLIST_MESSAGE, address, 1, dbindex);
