--- conflicted
+++ resolved
@@ -1914,11 +1914,6 @@
 	  if (have_pseudoheader)
 	    {
 	      int ede = EDE_UNSET;
-<<<<<<< HEAD
-	      
-=======
-
->>>>>>> 0f51b52f
 	      if (filtered)
 		ede = EDE_FILTERED;
 	      else if (stale)
@@ -2296,7 +2291,6 @@
 	no_cache_dnssec = 1;
 
       //********************** Pi-hole modification **********************//
-      unsigned char *pheader = NULL;
       pheader = find_pseudoheader(header, (size_t)size, NULL, &pheader, NULL, NULL);
       FTL_parse_pseudoheaders(pheader, (size_t)size);
       //******************************************************************//
@@ -2416,12 +2410,6 @@
 	   if (do_stale)
 	     m = 0;
 	   else
-<<<<<<< HEAD
-	     /* m > 0 if answered from cache */
-	     m = answer_request(header, ((char *) header) + 65536, (size_t)size, 
-				dst_addr_4, netmask, now, ad_reqd, do_bit, have_pseudoheader, &stale, &filtered);
-	   
-=======
 	     {
 	       if (daemon->cache_max_expiry != 0)
 		 {
@@ -2436,7 +2424,6 @@
 	       m = answer_request(header, ((char *) header) + 65536, (size_t)size, 
 				  dst_addr_4, netmask, now, ad_reqd, do_bit, have_pseudoheader, &stale, &filtered);
 	     }
->>>>>>> 0f51b52f
 	  /* Do this by steam now we're not in the select() loop */
 	  check_log_writer(1); 
 	  
@@ -2577,17 +2564,10 @@
 		m = add_pseudoheader(header, m, ((unsigned char *) header) + 65536, daemon->edns_pktsz, 0, NULL, 0, do_bit, 0);
 	    }
 	}
-<<<<<<< HEAD
-      else
+      else if (have_pseudoheader)
 	{
 	  ede = EDE_UNSET;
-	      
-=======
-      else if (have_pseudoheader)
-	{
-	  ede = EDE_UNSET;
-	  
->>>>>>> 0f51b52f
+	  
 	  if (filtered)
 	    ede = EDE_FILTERED;
 	  else if (stale)
