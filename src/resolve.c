/* Pi-hole: A black hole for Internet advertisements
*  (c) 2017 Pi-hole, LLC (https://pi-hole.net)
*  Network-wide ad blocking via your own hardware.
*
*  FTL Engine
*  DNS Client Implementation
*
*  This file is copyright under the latest version of the EUPL.
*  Please see LICENSE file for your rights under this license. */

#include "FTL.h"
#include "resolve.h"
#include "shmem.h"
// struct config
#include "config/config.h"
// sleepms()
#include "timers.h"
// logging routines
#include "log.h"
// global variable killed
#include "signals.h"
// getDatabaseHostname()
#include "database/network-table.h"
// struct _res
#include <resolv.h>
// resolveNetworkTableNames()
#include "database/network-table.h"
// resolver_ready
#include "daemon.h"
// logg_hostname_warning()
#include "database/message-table.h"
// Eventqueue routines
#include "events.h"

static bool res_initialized = false;

// Validate given hostname
static bool valid_hostname(char* name, const char* clientip)
{
	// Check for validity of input
	if(name == NULL)
		return false;

	// Check for maximum length of hostname
	// Truncate if too long (MAXHOSTNAMELEN defaults to 64, see asm-generic/param.h)
	if(strlen(name) > MAXHOSTNAMELEN)
	{
		log_warn("Hostname of client %s too long, truncating to %d chars!",
		         clientip, MAXHOSTNAMELEN);
		// We can modify the string in-place as the target is
		// shorter than the source
		name[MAXHOSTNAMELEN] = '\0';
	}

	// Iterate over characters in hostname
	// to check for legal char: A-Z a-z 0-9 - _ .
	unsigned int len = strlen(name);
	for (unsigned int i = 0; i < len; i++)
	{
		const char c = name[i];
		if ((c >= 'A' && c <= 'Z') ||
		    (c >= 'a' && c <= 'z') ||
		    (c >= '0' && c <= '9') ||
			 c == '-' ||
			 c == '_' ||
			 c == '.' )
			continue;

		// Invalid character found, log and return hostname being invalid
		logg_hostname_warning(clientip, name, i);
		return false;
	}

	// No invalid characters found
	return true;
}

static void print_used_resolvers(const char *message)
{
	// Print details only when debugging
	if(!(config.debug & DEBUG_RESOLVER))
		return;

	log_debug(DEBUG_RESOLVER, "%s", message);
	for(int i = 0u; i < 2*MAXNS; i++)
	{
		int family;
		in_port_t port;
		void *addr = NULL;
		int j = i;
		if(i < MAXNS)
		{
			// Regular name servers (IPv4)

			// Some of the entries may not be configured
			if(i > _res.nscount || _res.nsaddr_list[j].sin_family != AF_INET)
				continue;

			// IPv4 name servers
			addr = &_res.nsaddr_list[j].sin_addr;
			port = ntohs(_res.nsaddr_list[j].sin_port);
			family = _res.nsaddr_list[j].sin_family;
		}
		else
		{
			// Extension name servers (IPv6)
			j = i - MAXNS;
			// Some of the entries may not be configured
			if(_res._u._ext.nsaddrs[j] == NULL ||
			   _res._u._ext.nsaddrs[j]->sin6_family != AF_INET6)
				continue;
			addr = &_res._u._ext.nsaddrs[j]->sin6_addr;
			port = ntohs(_res._u._ext.nsaddrs[j]->sin6_port);
			family = _res._u._ext.nsaddrs[j]->sin6_family;
		}

		// Convert nameserver information to human-readable form
		char nsname[INET6_ADDRSTRLEN];
		inet_ntop(family, addr, nsname, INET6_ADDRSTRLEN);

		log_debug(DEBUG_RESOLVER, " %s %u: %s:%d (IPv%i)", i < MAXNS ? "   " : "EXT",
		          j, nsname, port, family == AF_INET ? 4 : 6);
	}
}

// Return if we want to resolve address to names at all
// (may be disabled due to config settings)
bool __attribute__((pure)) resolve_names(void)
{
	if(!config.resolveIPv4 && !config.resolveIPv6)
		return false;
	return true;
}

// Return if we want to resolve this type of address to a name
bool __attribute__((pure)) resolve_this_name(const char *ipaddr)
{
	if(!config.resolveIPv4 ||
	  (!config.resolveIPv6 && strstr(ipaddr,":") != NULL))
		return false;
	return true;
}

char *resolveHostname(const char *addr)
{
	// Get host name
	char *hostname = NULL;

	// Check if we want to resolve host names
	if(!resolve_this_name(addr))
	{
		log_debug(DEBUG_RESOLVER, "Configured to not resolve host name for %s", addr);

		// Return an empty host name
		return strdup("");
	}

	log_debug(DEBUG_RESOLVER, "Trying to resolve %s", addr);

	// Check if this is a hidden client
	// if so, return "hidden" as hostname
	if(strcmp(addr, "0.0.0.0") == 0)
	{
		hostname = strdup("hidden");
		log_debug(DEBUG_RESOLVER, "---> \"%s\" (privacy settings)", hostname);
		return hostname;
	}

	// Check if this is the internal client
	// if so, return "hidden" as hostname
	if(strcmp(addr, "::") == 0)
	{
		hostname = strdup("pi.hole");
		log_debug(DEBUG_RESOLVER, "---> \"%s\" (special)", hostname);
		return hostname;
	}

	// Check if we want to resolve host names
	if(!resolve_this_name(addr))
	{
		log_debug(DEBUG_RESOLVER, "Configured to not resolve host name for %s", addr);

		// Return an empty host name
		return strdup("");
	}

	// Test if we want to resolve an IPv6 address
	bool IPv6 = false;
	if(strstr(addr,":") != NULL)
		IPv6 = true;

	// Convert address into binary form
	struct sockaddr_storage ss = { 0 };
	if(IPv6)
	{
		// Get binary form of IPv6 address
		ss.ss_family = AF_INET6;
		if(!inet_pton(ss.ss_family, addr, &(((struct sockaddr_in6 *)&ss)->sin6_addr)))
		{
			logg("WARN: Invalid IPv6 address when trying to resolve hostname: %s", addr);
			return strdup("");
		}
	}
	else
	{
		// Get binary form of IPv4 address
		ss.ss_family = AF_INET;
		if(!inet_pton(ss.ss_family, addr, &(((struct sockaddr_in *)&ss)->sin_addr)))
		{
			logg("WARN: Invalid IPv4 address when trying to resolve hostname: %s", addr);
			return strdup("");
		}
	}

	// Initialize resolver subroutines if trying to resolve for the first time
	// res_init() reads resolv.conf to get the default domain name and name server
	// address(es). If no server is given, the local host is tried. If no domain
	// is given, that associated with the local host is used.
	if(!res_initialized)
	{
		res_init();
		res_initialized = true;
	}

	// INADDR_LOOPBACK is in host byte order, however, in_addr has to be in
	// network byte order, convert it here if necessary
	struct in_addr FTLaddr = { htonl(INADDR_LOOPBACK) };
	in_port_t FTLport = htons(config.dns_port);

	// Set FTL as system resolver only if not already the primary resolver
	if(_res.nsaddr_list[0].sin_addr.s_addr != FTLaddr.s_addr || _res.nsaddr_list[0].sin_port != FTLport)
	{
		// Backup configured name servers and invalidate them
		struct in_addr ns_addr_bck[MAXNS];
		in_port_t ns_port_bck[MAXNS];
		for(unsigned int i = 0u; i < MAXNS; i++)
		{
			ns_addr_bck[i] = _res.nsaddr_list[i].sin_addr;
			ns_port_bck[i] = _res.nsaddr_list[i].sin_port;
			_res.nsaddr_list[i].sin_addr.s_addr = 0; // 0.0.0.0
		}

<<<<<<< HEAD
	print_used_resolvers("Setting nameservers to:");
=======
		// Set FTL at 127.0.0.1 as the only resolver
		_res.nsaddr_list[0].sin_addr.s_addr = FTLaddr.s_addr;
		// Set resolver port
		_res.nsaddr_list[0].sin_port = FTLport;
>>>>>>> 9bfcc880

		if(config.debug & DEBUG_RESOLVER)
			print_used_resolvers("Setting nameservers to:");

		// Try to resolve address
		char host[NI_MAXHOST] = { 0 };
		int ret = getnameinfo((struct sockaddr*)&ss, sizeof(ss), host, sizeof(host), NULL, 0, NI_NAMEREQD);

		// Check if getnameinfo() returned a host name
		if(ret == 0)
		{
			if(valid_hostname(host, addr))
			{
				// Return hostname copied to new memory location
				hostname = strdup(host);
			}
			else
			{
				hostname = strdup("[invalid host name]");
			}

			if(config.debug & DEBUG_RESOLVER)
				logg(" ---> \"%s\" (found internally)", hostname);
		}
		else if(config.debug & DEBUG_RESOLVER)
		{
			logg(" ---> \"\" (not found internally: %s", gai_strerror(ret));
		}

<<<<<<< HEAD
		log_debug(DEBUG_RESOLVER, " ---> \"%s\" (found internally)", hostname);
=======
		// Restore resolvers (without forced FTL)
		for(unsigned int i = 0u; i < MAXNS; i++)
		{
			_res.nsaddr_list[i].sin_addr = ns_addr_bck[i];
			_res.nsaddr_list[i].sin_port = ns_port_bck[i];
		}
		if(config.debug & DEBUG_RESOLVER)
			print_used_resolvers("Setting nameservers back to default:");
>>>>>>> 9bfcc880
	}
	else if(config.debug & DEBUG_RESOLVER)
		print_used_resolvers("FTL already primary nameserver:");

<<<<<<< HEAD
	// Step 5: Restore resolvers (without forced FTL)
	for(unsigned int i = 0u; i < MAXNS; i++)
	{
		_res.nsaddr_list[i].sin_addr = ns_addr_bck[i];
		_res.nsaddr_list[i].sin_port = ns_port_bck[i];
	}
	print_used_resolvers("Setting nameservers back to default:");

	// Step 6: If no host name was found before, try again with system-configured
=======
	// If no host name was found before, try again with system-configured
>>>>>>> 9bfcc880
	// resolvers (necessary for docker and friends)
	if(hostname == NULL)
	{
		// Try to resolve address
		char host[NI_MAXHOST] = { 0 };
		int ret = getnameinfo((struct sockaddr*)&ss, sizeof(ss), host, sizeof(host), NULL, 0, NI_NAMEREQD);

		// Check if getnameinfo() returned a host name this time
		// First check for he not being NULL before trying to dereference it
		if(ret == 0)
		{
			if(valid_hostname(host, addr))
			{
				// Return hostname copied to new memory location
				hostname = strdup(host);
			}
			else
			{
				hostname = strdup("[invalid host name]");
			}

			log_debug(DEBUG_RESOLVER, " ---> \"%s\" (found externally)", hostname);
		}
		else
		{
			// No hostname found (empty PTR)
			hostname = strdup("");

<<<<<<< HEAD
			log_debug(DEBUG_RESOLVER, " ---> \"%s\" (%s)", hostname, he != NULL ? he->h_name : "N/A");
=======
			if(config.debug & DEBUG_RESOLVER)
			{
				logg(" ---> \"\" (not found externally: %s)", gai_strerror(ret));
			}
>>>>>>> 9bfcc880
		}
	}

	// Return result
	return hostname;
}

// Resolve upstream destination host names
static size_t resolveAndAddHostname(size_t ippos, size_t oldnamepos)
{
	// Get IP and host name strings. They are cloned in case shared memory is
	// resized before the next lock
	lock_shm();
	char *ipaddr = strdup(getstr(ippos));
	char *oldname = strdup(getstr(oldnamepos));
	unlock_shm();

	// Test if we want to resolve host names, otherwise all calls to resolveHostname()
	// and getNameFromIP() can be skipped as they will all return empty names (= no records)
	if(!resolve_this_name(ipaddr))
	{
		log_debug(DEBUG_RESOLVER, " ---> \"\" (configured to not resolve host name)");

		// Free allocated memory
		free(ipaddr);
		free(oldname);

		// Return fixed position of empty string
		return 0;
	}

	// Important: Don't hold a lock while resolving as the main thread
	// (dnsmasq) needs to be operable during the call to resolveHostname()
	char *newname = resolveHostname(ipaddr);

	// If no hostname was found, try to obtain hostname from the network table
	// This may be disabled due to a user setting
	if(strlen(newname) == 0 && config.networkNames)
	{
		free(newname);
		newname = getNameFromIP(NULL, ipaddr);
		if(newname != NULL && config.debug & DEBUG_RESOLVER)
			logg(" ---> \"%s\" (provided by database)", newname);
	}

	// Only store new newname if it is valid and differs from oldname
	// We do not need to check for oldname == NULL as names are
	// always initialized with an empty string at position 0
	if(newname != NULL && strcmp(oldname, newname) != 0)
	{
		lock_shm();
		size_t newnamepos = addstr(newname);
		// newname has already been checked against NULL
		// so we can safely free it
		free(newname);
		free(ipaddr);
		free(oldname);
		unlock_shm();
		return newnamepos;
	}
	else
	{
		// Debugging output
		log_debug(DEBUG_SHMEM, "Not adding \"%s\" to buffer (unchanged)", oldname);
	}

	if(newname != NULL)
		free(newname);
	free(ipaddr);
	free(oldname);

	// Not changed, return old namepos
	return oldnamepos;
}

// Resolve client host names
static void resolveClients(const bool onlynew, const bool force_refreshing)
{
	const time_t now = time(NULL);
	// Lock counter access here, we use a copy in the following loop
	lock_shm();
	int clientscount = counters->clients;
	unlock_shm();

	int skipped = 0;
	for(int clientID = 0; clientID < clientscount; clientID++)
	{
		// Memory access needs to get locked
		lock_shm();
		// Get client pointer for the first time (reading data)
		clientsData* client = getClient(clientID, true);
		if(client == NULL)
		{
			log_warn("Unable to get client pointer (1) with ID %i in resolveClients(), skipping...", clientID);
			skipped++;
			unlock_shm();
			continue;
		}

		// Skip alias-clients
		if(client->flags.aliasclient)
		{
			unlock_shm();
			continue;
		}

		bool newflag = client->flags.new;
		size_t ippos = client->ippos;
		size_t oldnamepos = client->namepos;

		// Only try to resolve host names of clients which were recently active if we are re-resolving
		// Limit for a "recently active" client is two hours ago
		if(!force_refreshing && !onlynew && client->lastQuery < now - 2*60*60)
		{
			log_debug(DEBUG_RESOLVER, "Skipping client %s (%s) because it was inactive for %i seconds",
			          getstr(ippos), getstr(oldnamepos), (int)(now - client->lastQuery));

			unlock_shm();
			continue;
		}

		unlock_shm();

		// If onlynew flag is set, we will only resolve new clients
		// If not, we will try to re-resolve all known clients
		if(!force_refreshing && onlynew && !newflag)
		{
			log_debug(DEBUG_RESOLVER, "Skipping client %s (%s) because it is not new",
			          getstr(ippos), getstr(oldnamepos));

			skipped++;
			continue;
		}

		// Check if we want to resolve an IPv6 address
		bool IPv6 = false;
		const char *ipaddr = NULL;
		if((ipaddr = getstr(ippos)) != NULL && strstr(ipaddr,":") != NULL)
			IPv6 = true;

		// If we're in refreshing mode (onlynew == false), we skip clients if
		// 1. We should not refresh any hostnames
		// 2. We should only refresh IPv4 client, but this client is IPv6
		// 3. We should only refresh unknown hostnames, but leave
		//    existing ones as they are
		if(onlynew == false &&
		   (config.refresh_hostnames == REFRESH_NONE ||
		   (config.refresh_hostnames == REFRESH_IPV4_ONLY && IPv6) ||
		   (config.refresh_hostnames == REFRESH_UNKNOWN && oldnamepos != 0)))
		{
			if(config.debug & DEBUG_RESOLVER)
			{
				const char *reason = "N/A";
				if(config.refresh_hostnames == REFRESH_NONE)
					reason = "Not refreshing any hostnames";
				else if(config.refresh_hostnames == REFRESH_IPV4_ONLY)
					reason = "Only refreshing IPv4 names";
				else if(config.refresh_hostnames == REFRESH_UNKNOWN)
					reason = "Looking only for unknown hostnames";

<<<<<<< HEAD
=======
				logg("Skipping client %s (%s) because it should not be refreshed: %s",
				     getstr(ippos), getstr(oldnamepos), reason);
			}
			skipped++;
			if(config.debug & DEBUG_RESOLVER)
			{
>>>>>>> 9bfcc880
				lock_shm();
				log_debug(DEBUG_RESOLVER, "Skipping client %s (%s) because it should not be refreshed: %s",
				     getstr(ippos), getstr(oldnamepos), reason);
				unlock_shm();
			}
			skipped++;
			continue;
		}

		// Obtain/update hostname of this client
		size_t newnamepos = resolveAndAddHostname(ippos, oldnamepos);

		lock_shm();
		// Get client pointer for the second time (writing data)
		// We cannot use the same pointer again as we released
		// the lock in between so we cannot know if something
		// happened to the shared memory object (resize event)
		client = getClient(clientID, true);
		if(client == NULL)
		{
			log_warn("Unable to get client pointer (2) with ID %i in resolveClients(), skipping...", clientID);
			skipped++;
			unlock_shm();
			continue;
		}

		// Store obtained host name (may be unchanged)
		client->namepos = newnamepos;
		// Mark entry as not new
		client->flags.new = false;

		log_debug(DEBUG_RESOLVER, "Client %s -> \"%s\" is new", getstr(ippos), getstr(newnamepos));

		unlock_shm();
	}

	log_debug(DEBUG_RESOLVER, "%i / %i client host names resolved",
	          clientscount-skipped, clientscount);
}

// Resolve upstream destination host names
static void resolveUpstreams(const bool onlynew)
{
	const time_t now = time(NULL);
	// Lock counter access here, we use a copy in the following loop
	lock_shm();
	int upstreams = counters->upstreams;
	unlock_shm();

	int skipped = 0;
	for(int upstreamID = 0; upstreamID < upstreams; upstreamID++)
	{
		// Memory access needs to get locked
		lock_shm();
		// Get upstream pointer for the first time (reading data)
		upstreamsData* upstream = getUpstream(upstreamID, true);
		if(upstream == NULL)
		{
			log_warn("Unable to get upstream pointer with ID %i in resolveUpstreams(), skipping...", upstreamID);
			skipped++;
			unlock_shm();
			continue;
		}

		bool newflag = upstream->flags.new;
		size_t ippos = upstream->ippos;
		size_t oldnamepos = upstream->namepos;

		// Only try to resolve host names of upstream servers which were recently active
		// Limit for a "recently active" upstream server is two hours ago
		if(upstream->lastQuery < now - 2*60*60)
		{
			log_debug(DEBUG_RESOLVER, "Skipping upstream %s (%s) because it was inactive for %i seconds",
			          getstr(ippos), getstr(oldnamepos), (int)(now - upstream->lastQuery));

			unlock_shm();
			continue;
		}
		unlock_shm();

		// If onlynew flag is set, we will only resolve new upstream destinations
		// If not, we will try to re-resolve all known upstream destinations
		if(onlynew && !newflag)
		{
			skipped++;
			if(config.debug & DEBUG_RESOLVER)
			{
				lock_shm();
				log_debug(DEBUG_RESOLVER, "Upstream %s -> \"%s\" already known", getstr(ippos), getstr(oldnamepos));
				unlock_shm();
			}
			continue;
		}

		// Obtain/update hostname of this client
		size_t newnamepos = resolveAndAddHostname(ippos, oldnamepos);

		lock_shm();
		// Get upstream pointer for the second time (writing data)
		// We cannot use the same pointer again as we released
		// the lock in between so we cannot know if something
		// happened to the shared memory object (resize event)
		upstream = getUpstream(upstreamID, true);
		if(upstream == NULL)
		{
			log_warn("Unable to get upstream pointer (2) with ID %i in resolveUpstreams(), skipping...", upstreamID);
			skipped++;
			unlock_shm();
			continue;
		}

		// Store obtained host name (may be unchanged)
		upstream->namepos = newnamepos;
		// Mark entry as not new
		upstream->flags.new = false;

		log_debug(DEBUG_RESOLVER, "Upstream %s -> \"%s\" is new", getstr(ippos), getstr(newnamepos));

		unlock_shm();
	}

	log_debug(DEBUG_RESOLVER, "%i / %i upstream server host names resolved",
	          upstreams-skipped, upstreams);
}

void *DNSclient_thread(void *val)
{
	// Set thread name
	thread_names[DNSclient] = "DNS client";
	prctl(PR_SET_NAME, thread_names[DNSclient], 0, 0, 0);

	// Initial delay until we first try to resolve anything
	thread_sleepms(DNSclient, 2000);

	// Run as long as this thread is not canceled
	while(!killed)
	{
		// Run whenever necessary to resolve only new clients and
		// upstream servers
		if(resolver_ready && get_and_clear_event(RESOLVE_NEW_HOSTNAMES))
		{
			// Try to resolve new client host names
			// (onlynew=true)
			// We're not forcing refreshing here
			resolveClients(true, false);
			// Try to resolve new upstream destination host names
			// (onlynew=true)
			resolveUpstreams(true);
		}

		// Intermediate cancellation-point
		if(killed)
			break;

		// Run every hour to update possibly changed client host names
		if(resolver_ready && (time(NULL) % RERESOLVE_INTERVAL == 0))
		{
			set_event(RERESOLVE_HOSTNAMES);      // done below
		}

		bool force_refreshing = false;
		if(get_and_clear_event(RERESOLVE_HOSTNAMES_FORCE))
		{
			set_event(RERESOLVE_HOSTNAMES);      // done below
			force_refreshing = true;
		}

		// Process resolver related event queue elements
		if(get_and_clear_event(RERESOLVE_HOSTNAMES))
		{
			// Try to resolve all client host names
			// (onlynew=false)
			resolveClients(false, force_refreshing);

			// Intermediate cancellation-point
			if(killed)
				break;

			// Try to resolve all upstream destination host names
			// (onlynew=false)
			resolveUpstreams(false);
		}

		// Idle for 1 sec
		thread_sleepms(DNSclient, 1000);
	}

	log_info("Terminating resolver thread");
	return NULL;
}<|MERGE_RESOLUTION|>--- conflicted
+++ resolved
@@ -197,7 +197,7 @@
 		ss.ss_family = AF_INET6;
 		if(!inet_pton(ss.ss_family, addr, &(((struct sockaddr_in6 *)&ss)->sin6_addr)))
 		{
-			logg("WARN: Invalid IPv6 address when trying to resolve hostname: %s", addr);
+			log_warn("Invalid IPv6 address when trying to resolve hostname: %s", addr);
 			return strdup("");
 		}
 	}
@@ -207,7 +207,7 @@
 		ss.ss_family = AF_INET;
 		if(!inet_pton(ss.ss_family, addr, &(((struct sockaddr_in *)&ss)->sin_addr)))
 		{
-			logg("WARN: Invalid IPv4 address when trying to resolve hostname: %s", addr);
+			log_warn("Invalid IPv4 address when trying to resolve hostname: %s", addr);
 			return strdup("");
 		}
 	}
@@ -240,14 +240,10 @@
 			_res.nsaddr_list[i].sin_addr.s_addr = 0; // 0.0.0.0
 		}
 
-<<<<<<< HEAD
-	print_used_resolvers("Setting nameservers to:");
-=======
 		// Set FTL at 127.0.0.1 as the only resolver
 		_res.nsaddr_list[0].sin_addr.s_addr = FTLaddr.s_addr;
 		// Set resolver port
 		_res.nsaddr_list[0].sin_port = FTLport;
->>>>>>> 9bfcc880
 
 		if(config.debug & DEBUG_RESOLVER)
 			print_used_resolvers("Setting nameservers to:");
@@ -269,43 +265,24 @@
 				hostname = strdup("[invalid host name]");
 			}
 
-			if(config.debug & DEBUG_RESOLVER)
-				logg(" ---> \"%s\" (found internally)", hostname);
-		}
-		else if(config.debug & DEBUG_RESOLVER)
-		{
-			logg(" ---> \"\" (not found internally: %s", gai_strerror(ret));
-		}
-
-<<<<<<< HEAD
+			log_debug(DEBUG_RESOLVER, " ---> \"%s\" (found internally)", hostname);
+		}
+		else
+			log_debug(DEBUG_RESOLVER, " ---> \"\" (not found internally: %s", gai_strerror(ret));
+
 		log_debug(DEBUG_RESOLVER, " ---> \"%s\" (found internally)", hostname);
-=======
+
 		// Restore resolvers (without forced FTL)
 		for(unsigned int i = 0u; i < MAXNS; i++)
 		{
 			_res.nsaddr_list[i].sin_addr = ns_addr_bck[i];
 			_res.nsaddr_list[i].sin_port = ns_port_bck[i];
 		}
-		if(config.debug & DEBUG_RESOLVER)
-			print_used_resolvers("Setting nameservers back to default:");
->>>>>>> 9bfcc880
 	}
 	else if(config.debug & DEBUG_RESOLVER)
 		print_used_resolvers("FTL already primary nameserver:");
 
-<<<<<<< HEAD
-	// Step 5: Restore resolvers (without forced FTL)
-	for(unsigned int i = 0u; i < MAXNS; i++)
-	{
-		_res.nsaddr_list[i].sin_addr = ns_addr_bck[i];
-		_res.nsaddr_list[i].sin_port = ns_port_bck[i];
-	}
-	print_used_resolvers("Setting nameservers back to default:");
-
-	// Step 6: If no host name was found before, try again with system-configured
-=======
 	// If no host name was found before, try again with system-configured
->>>>>>> 9bfcc880
 	// resolvers (necessary for docker and friends)
 	if(hostname == NULL)
 	{
@@ -334,14 +311,8 @@
 			// No hostname found (empty PTR)
 			hostname = strdup("");
 
-<<<<<<< HEAD
-			log_debug(DEBUG_RESOLVER, " ---> \"%s\" (%s)", hostname, he != NULL ? he->h_name : "N/A");
-=======
 			if(config.debug & DEBUG_RESOLVER)
-			{
-				logg(" ---> \"\" (not found externally: %s)", gai_strerror(ret));
-			}
->>>>>>> 9bfcc880
+			log_debug(DEBUG_RESOLVER, " ---> \"\" (not found externally: %s)", gai_strerror(ret));
 		}
 	}
 
@@ -383,8 +354,8 @@
 	{
 		free(newname);
 		newname = getNameFromIP(NULL, ipaddr);
-		if(newname != NULL && config.debug & DEBUG_RESOLVER)
-			logg(" ---> \"%s\" (provided by database)", newname);
+		if(newname != NULL)
+			log_debug(DEBUG_RESOLVER, " ---> \"%s\" (provided by database)", newname);
 	}
 
 	// Only store new newname if it is valid and differs from oldname
@@ -463,8 +434,6 @@
 			continue;
 		}
 
-		unlock_shm();
-
 		// If onlynew flag is set, we will only resolve new clients
 		// If not, we will try to re-resolve all known clients
 		if(!force_refreshing && onlynew && !newflag)
@@ -472,9 +441,12 @@
 			log_debug(DEBUG_RESOLVER, "Skipping client %s (%s) because it is not new",
 			          getstr(ippos), getstr(oldnamepos));
 
+			unlock_shm();
 			skipped++;
 			continue;
 		}
+
+		unlock_shm();
 
 		// Check if we want to resolve an IPv6 address
 		bool IPv6 = false;
@@ -502,18 +474,9 @@
 				else if(config.refresh_hostnames == REFRESH_UNKNOWN)
 					reason = "Looking only for unknown hostnames";
 
-<<<<<<< HEAD
-=======
-				logg("Skipping client %s (%s) because it should not be refreshed: %s",
-				     getstr(ippos), getstr(oldnamepos), reason);
-			}
-			skipped++;
-			if(config.debug & DEBUG_RESOLVER)
-			{
->>>>>>> 9bfcc880
 				lock_shm();
 				log_debug(DEBUG_RESOLVER, "Skipping client %s (%s) because it should not be refreshed: %s",
-				     getstr(ippos), getstr(oldnamepos), reason);
+				          getstr(ippos), getstr(oldnamepos), reason);
 				unlock_shm();
 			}
 			skipped++;
