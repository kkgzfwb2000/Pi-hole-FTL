/* Pi-hole: A black hole for Internet advertisements
*  (c) 2020 Pi-hole, LLC (https://pi-hole.net)
*  Network-wide ad blocking via your own hardware.
*
*  FTL Engine
*  Pi-hole syscall implementation for write
*
*  This file is copyright under the latest version of the EUPL.
*  Please see LICENSE file for your rights under this license. */

#include "../FTL.h"
//#include "syscalls.h" is implicitly done in FTL.h
#include "../log.h"

#undef write
ssize_t FTLwrite(int fd, const void *buf, size_t total, const char *file, const char *func, const int line)
{
	if(buf == NULL)
	{
		log_err("Trying to write a NULL string in %s() (%s:%i)", func, file, line);
		return 0;
	}

	ssize_t ret = 0;
	size_t written = 0;
	do
	{
		// Reset errno before trying to write
		errno = 0;
		ret = write(fd, buf, total);
<<<<<<< HEAD
	if(ret > 0)
		written += ret;
=======
		if(ret > 0)
			written += ret;
>>>>>>> af4378d4
	}
	// Try to write the remaining content into the stream if
	// (a) we haven't written all the data, however, there was no other error
	// (b) the last write() call failed due to an interruption by an incoming signal
	while((written < total && errno == 0) || (ret < 0 && errno == EINTR));

	// Backup errno value
	const int _errno = errno;

	// Final error checking (may have failed for some other reason then an
	// EINTR = interrupted system call)
	if(written < total)
<<<<<<< HEAD
		log_warn("Could not write() everything in %s() [%s:%i]: %s",
		         func, file, line, strerror(errno));
=======
		logg("WARN: Could not write() everything in %s() [%s:%i]: %s",
		     func, file, line, strerror(errno));

	// Restore errno value
	errno = _errno;
>>>>>>> af4378d4

	// Return number of written bytes
	return written;
}<|MERGE_RESOLUTION|>--- conflicted
+++ resolved
@@ -28,13 +28,8 @@
 		// Reset errno before trying to write
 		errno = 0;
 		ret = write(fd, buf, total);
-<<<<<<< HEAD
-	if(ret > 0)
-		written += ret;
-=======
 		if(ret > 0)
 			written += ret;
->>>>>>> af4378d4
 	}
 	// Try to write the remaining content into the stream if
 	// (a) we haven't written all the data, however, there was no other error
@@ -47,16 +42,11 @@
 	// Final error checking (may have failed for some other reason then an
 	// EINTR = interrupted system call)
 	if(written < total)
-<<<<<<< HEAD
 		log_warn("Could not write() everything in %s() [%s:%i]: %s",
 		         func, file, line, strerror(errno));
-=======
-		logg("WARN: Could not write() everything in %s() [%s:%i]: %s",
-		     func, file, line, strerror(errno));
 
 	// Restore errno value
 	errno = _errno;
->>>>>>> af4378d4
 
 	// Return number of written bytes
 	return written;
