--- conflicted
+++ resolved
@@ -12,20 +12,15 @@
 
 // clients data structure
 #include "../datastructure.h"
-<<<<<<< HEAD
 // enum http_method
 #include "../webserver/http-common.h"
-// Definition of struct regex_data
-=======
-// regexData
->>>>>>> 4457a1ad
+// Definition of struct regexData
 #include "../regex_r.h"
 
 // Table row record, not all fields are used by all tables
 typedef struct {
 	bool enabled;
-	bool comment_null;
-	bool description_null;
+	int type_int;
 	const char *name;
 	const char *domain;
 	const char *address;
@@ -33,7 +28,6 @@
 	const char *comment;
 	const char *group_ids;
 	const char *description;
-	int type_int;
 	long id;
 	time_t date_added;
 	time_t date_modified;
