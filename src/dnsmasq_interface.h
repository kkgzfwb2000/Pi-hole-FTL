--- conflicted
+++ resolved
@@ -14,12 +14,8 @@
 // cacheinforecord
 #include "api/dns.h"
 
-<<<<<<< HEAD
-=======
 #include "edns0.h"
 
-extern int socketfd, telnetfd4, telnetfd6;
->>>>>>> 86d5b8a2
 extern unsigned char* pihole_privacylevel;
 enum protocol { TCP, UDP };
 
