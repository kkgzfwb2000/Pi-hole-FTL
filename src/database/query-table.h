/* Pi-hole: A black hole for Internet advertisements
*  (c) 2021 Pi-hole, LLC (https://pi-hole.net)
*  Network-wide ad blocking via your own hardware.
*
*  FTL Engine
*  Query table database prototypes
*
*  This file is copyright under the latest version of the EUPL.
*  Please see LICENSE file for your rights under this license. */
#ifndef QUERY_TABLE_PRIVATE_H
#define QUERY_TABLE_PRIVATE_H

<<<<<<< HEAD
// queriesData*
#include "../datastructure.h"

#define CREATE_QUERIES_TABLE_V1 "CREATE TABLE queries ( id INTEGER PRIMARY KEY AUTOINCREMENT, timestamp INTEGER NOT NULL, type INTEGER NOT NULL, status INTEGER NOT NULL, domain TEXT NOT NULL, client TEXT NOT NULL, forward TEXT );"
#define CREATE_QUERIES_TABLE_V7 "CREATE TABLE queries ( id INTEGER PRIMARY KEY AUTOINCREMENT, timestamp INTEGER NOT NULL, type INTEGER NOT NULL, status INTEGER NOT NULL, domain TEXT NOT NULL, client TEXT NOT NULL, forward TEXT, additional_info TEXT );"
#define CREATE_QUERIES_TIMESTAMP_INDEX "CREATE INDEX idx_queries_timestamp ON queries (timestamp);"
#define CREATE_QUERIES_TYPE_INDEX "CREATE INDEX idx_queries_type ON queries (type);"
#define CREATE_QUERIES_STATUS_INDEX "CREATE INDEX idx_queries_status ON queries (status);"
#define CREATE_QUERIES_DOMAIN_INDEX "CREATE INDEX idx_queries_domain ON queries (domain);"
#define CREATE_CLIENT_DOMAIN_INDEX "CREATE INDEX idx_queries_client ON queries (client);"
#define CREATE_FORWARD_DOMAIN_INDEX "CREATE INDEX idx_queries_forward ON queries (forward);"
#ifdef QUERY_TABLE_PRIVATE
const char *index_creation[] = { CREATE_QUERIES_TIMESTAMP_INDEX,
                                 CREATE_QUERIES_TYPE_INDEX,
                                 CREATE_QUERIES_STATUS_INDEX,
                                 CREATE_QUERIES_DOMAIN_INDEX,
                                 CREATE_CLIENT_DOMAIN_INDEX,
                                 CREATE_FORWARD_DOMAIN_INDEX };
#endif

bool init_memory_databases(void);
sqlite3 *get_memdb(void) __attribute__((pure));
bool import_queries_from_disk(void);
int get_number_of_queries_in_DB(sqlite3 *db, bool disk);
bool export_queries_to_disk(bool final);
bool delete_query_from_db(const sqlite3_int64 id);
bool mv_newdb_memdb(void);
=======
#include "sqlite3.h"

int get_number_of_queries_in_DB(sqlite3 *db);
void delete_old_queries_in_DB(sqlite3 *db);
bool add_additional_info_column(sqlite3 *db);
bool DB_save_queries(sqlite3 *db);
>>>>>>> f86297b1
void DB_read_queries(void);
bool query_to_database(queriesData* query);

#endif //QUERY_TABLE_PRIVATE_H<|MERGE_RESOLUTION|>--- conflicted
+++ resolved
@@ -10,13 +10,13 @@
 #ifndef QUERY_TABLE_PRIVATE_H
 #define QUERY_TABLE_PRIVATE_H
 
-<<<<<<< HEAD
 // queriesData*
 #include "../datastructure.h"
 
 #define CREATE_QUERIES_TABLE_V1 "CREATE TABLE queries ( id INTEGER PRIMARY KEY AUTOINCREMENT, timestamp INTEGER NOT NULL, type INTEGER NOT NULL, status INTEGER NOT NULL, domain TEXT NOT NULL, client TEXT NOT NULL, forward TEXT );"
 #define CREATE_QUERIES_TABLE_V7 "CREATE TABLE queries ( id INTEGER PRIMARY KEY AUTOINCREMENT, timestamp INTEGER NOT NULL, type INTEGER NOT NULL, status INTEGER NOT NULL, domain TEXT NOT NULL, client TEXT NOT NULL, forward TEXT, additional_info TEXT );"
 #define CREATE_QUERIES_TIMESTAMP_INDEX "CREATE INDEX idx_queries_timestamp ON queries (timestamp);"
+#define CREATE_FTL_TABLE "CREATE TABLE ftl ( id INTEGER PRIMARY KEY NOT NULL, value BLOB NOT NULL );"
 #define CREATE_QUERIES_TYPE_INDEX "CREATE INDEX idx_queries_type ON queries (type);"
 #define CREATE_QUERIES_STATUS_INDEX "CREATE INDEX idx_queries_status ON queries (status);"
 #define CREATE_QUERIES_DOMAIN_INDEX "CREATE INDEX idx_queries_domain ON queries (domain);"
@@ -38,14 +38,7 @@
 bool export_queries_to_disk(bool final);
 bool delete_query_from_db(const sqlite3_int64 id);
 bool mv_newdb_memdb(void);
-=======
-#include "sqlite3.h"
-
-int get_number_of_queries_in_DB(sqlite3 *db);
-void delete_old_queries_in_DB(sqlite3 *db);
 bool add_additional_info_column(sqlite3 *db);
-bool DB_save_queries(sqlite3 *db);
->>>>>>> f86297b1
 void DB_read_queries(void);
 bool query_to_database(queriesData* query);
 
