--- conflicted
+++ resolved
@@ -88,17 +88,15 @@
 		if(get_and_clear_event(RELOAD_PRIVACY_LEVEL))
 			get_privacy_level(NULL);
 
-<<<<<<< HEAD
+		if(get_and_clear_event(PARSE_NEIGHBOR_CACHE))
+			parse_neighbor_cache();
+
 		if(get_and_clear_event(REIMPORT_SUPERCLIENTS))
 		{
 			lock_shm();
 			reimport_superclients();
 			unlock_shm();
 		}
-=======
-		if(get_and_clear_event(PARSE_NEIGHBOR_CACHE))
-			parse_neighbor_cache();
->>>>>>> ea151441
 
 		// Sleep 0.1 seconds
 		sleepms(100);
