/* Pi-hole: A black hole for Internet advertisements
*  (c) 2019 Pi-hole, LLC (https://pi-hole.net)
*  Network-wide ad blocking via your own hardware.
*
*  FTL Engine
*  API routes
*
*  This file is copyright under the latest version of the EUPL.
*  Please see LICENSE file for your rights under this license. */

#include "../FTL.h"
// struct mg_connection
#include "../civetweb/civetweb.h"
#include "../webserver/http-common.h"
#include "../webserver/json_macros.h"
#include "api.h"
#include "../config/config.h"
#include "../shmem.h"

int api_handler(struct mg_connection *conn, void *ignored)
{
	// Prepare API info struct
	struct ftl_conn api = {
		conn,
		mg_get_request_info(conn),
		http_method(conn),
		NULL,
		NULL,
		{ 0 }
	};
	read_and_parse_payload(&api);

	log_debug(DEBUG_API, "Requested API URI: %s %s ? %s",
	          api.request->request_method,
	          api.request->local_uri_raw,
	          api.request->query_string);

	int ret = 0;
	/******************************** /api/dns ********************************/
	if(startsWith("/api/dns/blocking", &api))
	{
		// Locks handled internally
		ret = api_dns_blocking(&api);
	}
	else if(startsWith("/api/dns/cache", &api))
	{
		// Locks handled internally
		ret = api_dns_cache(&api);
	}
	/************ /api/domains, /api/groups, /api/lists, /api/clients ********/
	else if(startsWith("/api/domains", &api))
	{
		// Locks handled internally
		ret = api_list(&api);
	}
	else if(startsWith("/api/groups", &api))
	{
		// Locks handled internally
		ret = api_list(&api);
	}
	else if(startsWith("/api/lists", &api))
	{
		// Locks handled internally
		ret = api_list(&api);
	}
	else if(startsWith("/api/clients", &api))
	{
		// Locks handled internally
		ret = api_list(&api);
	}
	/******************************** /api/ftl ****************************/
	else if(startsWith("/api/ftl/client", &api))
	{
		// Locks not needed
		ret = api_ftl_client(&api);
	}
	else if(startsWith("/api/ftl/logs/dns", &api))
	{
		// Locks handled internally
		ret = api_ftl_logs_dns(&api);
	}
	else if(startsWith("/api/ftl/sysinfo", &api))
	{
		// Locks not needed
		ret = api_ftl_sysinfo(&api);
	}
	else if(startsWith("/api/ftl/dbinfo", &api))
	{
		// Locks not needed
		ret = api_ftl_dbinfo(&api);
	}
	/******************************** /api/network ****************************/
	else if(startsWith("/api/network", &api))
	{
		ret = api_network(&api);
	}
	/******************************** /api/history **************************/
	else if(startsWith("/api/history/clients", &api))
	{
		lock_shm();
		ret = api_history_clients(&api);
		unlock_shm();
	}
	else if(startsWith("/api/history", &api))
	{
		lock_shm();
		ret = api_history(&api);
		unlock_shm();
	}
	/******************************** /api/queries **************************/
	else if(startsWith("/api/queries/suggestions", &api))
	{
		lock_shm();
		ret = api_queries_suggestions(&api);
		unlock_shm();
	}
	else if(startsWith("/api/queries", &api))
	{
		lock_shm();
		ret = api_queries(&api);
		unlock_shm();
	}
	/******************************** /api/stats **************************/
	else if(startsWith("/api/stats/summary", &api))
	{
		lock_shm();
		ret = api_stats_summary(&api);
		unlock_shm();
	}
	else if(startsWith("/api/stats/query_types", &api))
	{
		lock_shm();
		ret = api_stats_query_types(&api);
		unlock_shm();
	}
	else if(startsWith("/api/stats/upstreams", &api))
	{
		lock_shm();
		ret = api_stats_upstreams(&api);
		unlock_shm();
	}
	else if(startsWith("/api/stats/top_domains", &api))
	{
		lock_shm();
		ret = api_stats_top_domains(false, &api);
		unlock_shm();
	}
	else if(startsWith("/api/stats/top_blocked", &api))
	{
		lock_shm();
		ret = api_stats_top_domains(true, &api);
		unlock_shm();
	}
	else if(startsWith("/api/stats/top_clients", &api))
	{
		lock_shm();
		ret = api_stats_top_clients(false, &api);
		unlock_shm();
	}
	else if(startsWith("/api/stats/top_blocked_clients", &api))
	{
		lock_shm();
		ret = api_stats_top_clients(true, &api);
		unlock_shm();
	}
	else if(startsWith("/api/stats/recent_blocked", &api))
	{
		lock_shm();
		ret = api_stats_recentblocked(&api);
		unlock_shm();
	}
	else if(startsWith("/api/stats/database/overTime/history", &api))
	{
		// Locks not needed
		ret = api_stats_database_overTime_history(&api);
	}
	else if(startsWith("/api/stats/database/top_domains", &api))
	{
		// Locks not needed
		ret = api_stats_database_top_items(false, true, &api);
	}
	else if(startsWith("/api/stats/database/top_blocked", &api))
	{
		// Locks not needed
		ret = api_stats_database_top_items(true, true, &api);
	}
	else if(startsWith("/api/stats/database/top_clients", &api))
	{
		// Locks not needed
		ret = api_stats_database_top_items(false, false, &api);
	}
	else if(startsWith("/api/stats/database/summary", &api))
	{
		// Locks not needed
		ret = api_stats_database_summary(&api);
	}
	else if(startsWith("/api/stats/database/overTime/clients", &api))
	{
		// Locks not needed
		ret = api_stats_database_overTime_clients(&api);
	}
	else if(startsWith("/api/stats/database/query_types", &api))
	{
		// Locks not needed
		ret = api_stats_database_query_types(&api);
	}
	else if(startsWith("/api/stats/database/upstreams", &api))
	{
		// Locks not needed
		ret = api_stats_database_upstreams(&api);
	}
	/******************************** /api/version ****************************/
	else if(startsWith("/api/version", &api))
	{
		// Locks not needed
		ret = api_version(&api);
	}
	/******************************** /api/auth ****************************/
	else if(startsWith("/api/auth", &api))
	{
		// Locks not needed
		ret = api_auth(&api);
	}
	/******************************** /api/settings ****************************/
	else if(startsWith("/api/settings/web", &api))
	{
		// Locks not needed
		ret = api_settings_web(&api);
	}
	/******************************** /api/settings ****************************/
	else if((api.item = startsWith("/api/docs", &api)) != NULL)
	{
		// Locks not needed
		ret = api_docs(&api);
	}
	/******************************** not found or invalid request**************/
	if(ret == 0)
	{
		ret = send_json_error(&api, 404,
		                      "not_found",
		                      "Not found",
		                      api.request->local_uri_raw);
	}

	// Free JSON-parsed payload memory (if allocated)
	if(api.payload.json != NULL)
	{
		cJSON_Delete(api.payload.json);
		api.payload.json = NULL;
	}

	// Free action path (if allocated)
	if(api.action_path != NULL)
	{
		free(api.action_path);
		api.action_path = NULL;
	}

<<<<<<< HEAD
	return ret;
=======
	if(config.debug & DEBUG_API)
		logg("...done");
}

void getDNSport(const int *sock)
{
	// Return DNS port used by FTL
	ssend(*sock, "%d\n", config.dns_port);
>>>>>>> e9db3582
}<|MERGE_RESOLUTION|>--- conflicted
+++ resolved
@@ -47,6 +47,11 @@
 		// Locks handled internally
 		ret = api_dns_cache(&api);
 	}
+	else if(startsWith("/api/dns/port", &api))
+	{
+		// Locks not needed
+		ret = api_dns_port(&api);
+	}
 	/************ /api/domains, /api/groups, /api/lists, /api/clients ********/
 	else if(startsWith("/api/domains", &api))
 	{
@@ -256,16 +261,5 @@
 		api.action_path = NULL;
 	}
 
-<<<<<<< HEAD
 	return ret;
-=======
-	if(config.debug & DEBUG_API)
-		logg("...done");
-}
-
-void getDNSport(const int *sock)
-{
-	// Return DNS port used by FTL
-	ssend(*sock, "%d\n", config.dns_port);
->>>>>>> e9db3582
 }