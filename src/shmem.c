--- conflicted
+++ resolved
@@ -265,11 +265,7 @@
 	char *str = str_escape(input, &N);
 
 	if(N > 0)
-<<<<<<< HEAD
-		log_info("FTL escaped %u characters in \"%s\"", N, str);
-=======
-		logg("INFO: FTL replaced %u invalid characters with ~ in the query \"%s\"", N, str);
->>>>>>> 90215786
+		log_info("INFO: FTL replaced %u invalid characters with ~ in the query \"%s\"", N, str);
 
 	// Debugging output
 	log_debug(DEBUG_SHMEM, "Adding \"%s\" (len %zu) to buffer. next_str_pos is %u",
