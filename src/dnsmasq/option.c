/* dnsmasq is Copyright (c) 2000-2023 Simon Kelley

   This program is free software; you can redistribute it and/or modify
   it under the terms of the GNU General Public License as published by
   the Free Software Foundation; version 2 dated June, 1991, or
   (at your option) version 3 dated 29 June, 2007.
 
   This program is distributed in the hope that it will be useful,
   but WITHOUT ANY WARRANTY; without even the implied warranty of
   MERCHANTABILITY or FITNESS FOR A PARTICULAR PURPOSE.  See the
   GNU General Public License for more details.
     
   You should have received a copy of the GNU General Public License
   along with this program.  If not, see <http://www.gnu.org/licenses/>.
*/

/* define this to get facilitynames */
#define SYSLOG_NAMES
#include "dnsmasq.h"
#include <setjmp.h>

/* Pi-hole modification */
#include "../log.h"
/************************/

static volatile int mem_recover = 0;
static jmp_buf mem_jmp;
static int one_file(char *file, int hard_opt);

/* Solaris headers don't have facility names. */
#ifdef HAVE_SOLARIS_NETWORK
static const struct {
  char *c_name;
  unsigned int c_val;
}  facilitynames[] = {
  { "kern",   LOG_KERN },
  { "user",   LOG_USER },
  { "mail",   LOG_MAIL },
  { "daemon", LOG_DAEMON },
  { "auth",   LOG_AUTH },
  { "syslog", LOG_SYSLOG },
  { "lpr",    LOG_LPR },
  { "news",   LOG_NEWS },
  { "uucp",   LOG_UUCP },
  { "audit",  LOG_AUDIT },
  { "cron",   LOG_CRON },
  { "local0", LOG_LOCAL0 },
  { "local1", LOG_LOCAL1 },
  { "local2", LOG_LOCAL2 },
  { "local3", LOG_LOCAL3 },
  { "local4", LOG_LOCAL4 },
  { "local5", LOG_LOCAL5 },
  { "local6", LOG_LOCAL6 },
  { "local7", LOG_LOCAL7 },
  { NULL, 0 }
};
#endif

#ifndef HAVE_GETOPT_LONG
struct myoption {
  const char *name;
  int has_arg;
  int *flag;
  int val;
};
#endif

#define OPTSTRING "951yZDNLERKzowefnbvhdkqr:m:p:c:l:s:i:t:u:g:a:x:S:C:A:T:H:Q:I:B:F:G:O:M:X:V:U:j:P:J:W:Y:2:4:6:7:8:0:3:"

/* options which don't have a one-char version */
#define LOPT_RELOAD        256
#define LOPT_NO_NAMES      257
#define LOPT_TFTP          258
#define LOPT_SECURE        259
#define LOPT_PREFIX        260
#define LOPT_PTR           261
#define LOPT_BRIDGE        262
#define LOPT_TFTP_MAX      263
#define LOPT_FORCE         264
#define LOPT_NOBLOCK       265
#define LOPT_LOG_OPTS      266
#define LOPT_MAX_LOGS      267
#define LOPT_CIRCUIT       268
#define LOPT_REMOTE        269
#define LOPT_SUBSCR        270
#define LOPT_INTNAME       271
#define LOPT_BANK          272
#define LOPT_DHCP_HOST     273
#define LOPT_APREF         274
#define LOPT_OVERRIDE      275
#define LOPT_TFTPPORTS     276
#define LOPT_REBIND        277
#define LOPT_NOLAST        278
#define LOPT_OPTS          279
#define LOPT_DHCP_OPTS     280
#define LOPT_MATCH         281
#define LOPT_BROADCAST     282
#define LOPT_NEGTTL        283
#define LOPT_ALTPORT       284
#define LOPT_SCRIPTUSR     285
#define LOPT_LOCAL         286
#define LOPT_NAPTR         287
#define LOPT_MINPORT       288
#define LOPT_DHCP_FQDN     289
#define LOPT_CNAME         290
#define LOPT_PXE_PROMT     291
#define LOPT_PXE_SERV      292
#define LOPT_TEST          293
#define LOPT_TAG_IF        294
#define LOPT_PROXY         295
#define LOPT_GEN_NAMES     296
#define LOPT_MAXTTL        297
#define LOPT_NO_REBIND     298
#define LOPT_LOC_REBND     299
#define LOPT_ADD_MAC       300
#define LOPT_DNSSEC        301
#define LOPT_INCR_ADDR     302
#define LOPT_CONNTRACK     303
#define LOPT_FQDN          304
#define LOPT_LUASCRIPT     305
#define LOPT_RA            306
#define LOPT_DUID          307
#define LOPT_HOST_REC      308
#define LOPT_TFTP_LC       309
#define LOPT_RR            310
#define LOPT_CLVERBIND     311
#define LOPT_MAXCTTL       312
#define LOPT_AUTHZONE      313
#define LOPT_AUTHSERV      314
#define LOPT_AUTHTTL       315
#define LOPT_AUTHSOA       316
#define LOPT_AUTHSFS       317
#define LOPT_AUTHPEER      318
#define LOPT_IPSET         319
#define LOPT_SYNTH         320
#define LOPT_RELAY         323
#define LOPT_RA_PARAM      324
#define LOPT_ADD_SBNET     325
#define LOPT_QUIET_DHCP    326
#define LOPT_QUIET_DHCP6   327
#define LOPT_QUIET_RA      328
#define LOPT_SEC_VALID     329
#define LOPT_TRUST_ANCHOR  330
#define LOPT_DNSSEC_DEBUG  331
#define LOPT_REV_SERV      332
#define LOPT_SERVERS_FILE  333
#define LOPT_DNSSEC_CHECK  334
#define LOPT_LOCAL_SERVICE 335
#define LOPT_DNSSEC_TIME   336
#define LOPT_LOOP_DETECT   337
#define LOPT_IGNORE_ADDR   338
#define LOPT_MINCTTL       339
#define LOPT_DHCP_INOTIFY  340
#define LOPT_DHOPT_INOTIFY 341
#define LOPT_HOST_INOTIFY  342
#define LOPT_DNSSEC_STAMP  343
#define LOPT_TFTP_NO_FAIL  344
#define LOPT_MAXPORT       345
#define LOPT_CPE_ID        346
#define LOPT_SCRIPT_ARP    347
#define LOPT_DHCPTTL       348
#define LOPT_TFTP_MTU      349
#define LOPT_REPLY_DELAY   350
#define LOPT_RAPID_COMMIT  351
#define LOPT_DUMPFILE      352
#define LOPT_DUMPMASK      353
#define LOPT_UBUS          354
#define LOPT_NAME_MATCH    355
#define LOPT_CAA           356
#define LOPT_SHARED_NET    357
#define LOPT_IGNORE_CLID   358
#define LOPT_SINGLE_PORT   359
#define LOPT_SCRIPT_TIME   360
#define LOPT_PXE_VENDOR    361
#define LOPT_DYNHOST       362
#define LOPT_LOG_DEBUG     363
#define LOPT_UMBRELLA	   364
#define LOPT_CMARK_ALST_EN 365
#define LOPT_CMARK_ALST    366
#define LOPT_QUIET_TFTP    367
#define LOPT_NFTSET        368
#define LOPT_FILTER_A      369
#define LOPT_FILTER_AAAA   370
#define LOPT_STRIP_SBNET   371
#define LOPT_STRIP_MAC     372
#define LOPT_CONF_OPT      373
#define LOPT_CONF_SCRIPT   374
#define LOPT_RANDPORT_LIM  375
#define LOPT_FAST_RETRY    376
#define LOPT_STALE_CACHE   377
#define LOPT_NORR          378
#define LOPT_NO_IDENT      379
#define LOPT_CACHE_RR      380
#define LOPT_FILTER_RR     381
<<<<<<< HEAD
=======
#define LOPT_NO_DHCP6      382
#define LOPT_NO_DHCP4      383
>>>>>>> 0f51b52f

#ifdef HAVE_GETOPT_LONG
static const struct option opts[] =  
#else
static const struct myoption opts[] = 
#endif
  { 
    { "version", 0, 0, 'v' },
    { "no-hosts", 0, 0, 'h' },
    { "no-poll", 0, 0, 'n' },
    { "help", 0, 0, 'w' },
    { "no-daemon", 0, 0, 'd' },
    { "log-queries", 2, 0, 'q' },
    { "user", 2, 0, 'u' },
    { "group", 2, 0, 'g' },
    { "resolv-file", 2, 0, 'r' },
    { "servers-file", 1, 0, LOPT_SERVERS_FILE },
    { "mx-host", 1, 0, 'm' },
    { "mx-target", 1, 0, 't' },
    { "cache-size", 2, 0, 'c' },
    { "port", 1, 0, 'p' },
    { "dhcp-leasefile", 2, 0, 'l' },
    { "dhcp-lease", 1, 0, 'l' },
    { "dhcp-host", 1, 0, 'G' },
    { "dhcp-range", 1, 0, 'F' },
    { "dhcp-option", 1, 0, 'O' },
    { "dhcp-boot", 1, 0, 'M' },
    { "domain", 1, 0, 's' },
    { "domain-suffix", 1, 0, 's' },
    { "interface", 1, 0, 'i' },
    { "listen-address", 1, 0, 'a' },
    { "local-service", 0, 0, LOPT_LOCAL_SERVICE },
    { "bogus-priv", 0, 0, 'b' },
    { "bogus-nxdomain", 1, 0, 'B' },
    { "ignore-address", 1, 0, LOPT_IGNORE_ADDR },
    { "selfmx", 0, 0, 'e' },
    { "filterwin2k", 0, 0, 'f' },
    { "filter-A", 0, 0, LOPT_FILTER_A },
    { "filter-AAAA", 0, 0, LOPT_FILTER_AAAA },
    { "filter-rr", 1, 0, LOPT_FILTER_RR },
    { "pid-file", 2, 0, 'x' },
    { "strict-order", 0, 0, 'o' },
    { "server", 1, 0, 'S' },
    { "rev-server", 1, 0, LOPT_REV_SERV },
    { "local", 1, 0, LOPT_LOCAL },
    { "address", 1, 0, 'A' },
    { "conf-file", 2, 0, 'C' },
    { "conf-script", 1, 0, LOPT_CONF_SCRIPT },
    { "no-resolv", 0, 0, 'R' },
    { "expand-hosts", 0, 0, 'E' },
    { "localmx", 0, 0, 'L' },
    { "local-ttl", 1, 0, 'T' },
    { "no-negcache", 0, 0, 'N' },
    { "no-round-robin", 0, 0, LOPT_NORR },
    { "cache-rr", 1, 0, LOPT_CACHE_RR },
    { "addn-hosts", 1, 0, 'H' },
    { "hostsdir", 1, 0, LOPT_HOST_INOTIFY },
    { "query-port", 1, 0, 'Q' },
    { "except-interface", 1, 0, 'I' },
    { "no-dhcp-interface", 1, 0, '2' },
    { "no-dhcpv4-interface", 1, 0, LOPT_NO_DHCP4 },
    { "no-dhcpv6-interface", 1, 0, LOPT_NO_DHCP6 },
    { "domain-needed", 0, 0, 'D' },
    { "dhcp-lease-max", 1, 0, 'X' },
    { "bind-interfaces", 0, 0, 'z' },
    { "read-ethers", 0, 0, 'Z' },
    { "alias", 1, 0, 'V' },
    { "dhcp-vendorclass", 1, 0, 'U' },
    { "dhcp-userclass", 1, 0, 'j' },
    { "dhcp-ignore", 1, 0, 'J' },
    { "edns-packet-max", 1, 0, 'P' },
    { "keep-in-foreground", 0, 0, 'k' },
    { "dhcp-authoritative", 0, 0, 'K' },
    { "srv-host", 1, 0, 'W' },
    { "localise-queries", 0, 0, 'y' },
    { "txt-record", 1, 0, 'Y' },
    { "caa-record", 1, 0 , LOPT_CAA },
    { "dns-rr", 1, 0, LOPT_RR },
    { "enable-dbus", 2, 0, '1' },
    { "enable-ubus", 2, 0, LOPT_UBUS },
    { "bootp-dynamic", 2, 0, '3' },
    { "dhcp-mac", 1, 0, '4' },
    { "no-ping", 0, 0, '5' },
    { "dhcp-script", 1, 0, '6' },
    { "conf-dir", 1, 0, '7' },
    { "log-facility", 1, 0 ,'8' },
    { "leasefile-ro", 0, 0, '9' },
    { "script-on-renewal", 0, 0, LOPT_SCRIPT_TIME},
    { "dns-forward-max", 1, 0, '0' },
    { "clear-on-reload", 0, 0, LOPT_RELOAD },
    { "dhcp-ignore-names", 2, 0, LOPT_NO_NAMES },
    { "enable-tftp", 2, 0, LOPT_TFTP },
    { "tftp-secure", 0, 0, LOPT_SECURE },
    { "tftp-no-fail", 0, 0, LOPT_TFTP_NO_FAIL },
    { "tftp-unique-root", 2, 0, LOPT_APREF },
    { "tftp-root", 1, 0, LOPT_PREFIX },
    { "tftp-max", 1, 0, LOPT_TFTP_MAX },
    { "tftp-mtu", 1, 0, LOPT_TFTP_MTU },
    { "tftp-lowercase", 0, 0, LOPT_TFTP_LC },
    { "tftp-single-port", 0, 0, LOPT_SINGLE_PORT },
    { "ptr-record", 1, 0, LOPT_PTR },
    { "naptr-record", 1, 0, LOPT_NAPTR },
    { "bridge-interface", 1, 0 , LOPT_BRIDGE },
    { "shared-network", 1, 0, LOPT_SHARED_NET },
    { "dhcp-option-force", 1, 0, LOPT_FORCE },
    { "tftp-no-blocksize", 0, 0, LOPT_NOBLOCK },
    { "log-dhcp", 0, 0, LOPT_LOG_OPTS },
    { "log-async", 2, 0, LOPT_MAX_LOGS },
    { "dhcp-circuitid", 1, 0, LOPT_CIRCUIT },
    { "dhcp-remoteid", 1, 0, LOPT_REMOTE },
    { "dhcp-subscrid", 1, 0, LOPT_SUBSCR },
    { "dhcp-pxe-vendor", 1, 0, LOPT_PXE_VENDOR },
    { "interface-name", 1, 0, LOPT_INTNAME },
    { "dhcp-hostsfile", 1, 0, LOPT_DHCP_HOST },
    { "dhcp-optsfile", 1, 0, LOPT_DHCP_OPTS },
    { "dhcp-hostsdir", 1, 0, LOPT_DHCP_INOTIFY },
    { "dhcp-optsdir", 1, 0, LOPT_DHOPT_INOTIFY },
    { "dhcp-no-override", 0, 0, LOPT_OVERRIDE },
    { "tftp-port-range", 1, 0, LOPT_TFTPPORTS },
    { "stop-dns-rebind", 0, 0, LOPT_REBIND },
    { "rebind-domain-ok", 1, 0, LOPT_NO_REBIND },
    { "all-servers", 0, 0, LOPT_NOLAST }, 
    { "dhcp-match", 1, 0, LOPT_MATCH },
    { "dhcp-name-match", 1, 0, LOPT_NAME_MATCH },
    { "dhcp-broadcast", 2, 0, LOPT_BROADCAST },
    { "neg-ttl", 1, 0, LOPT_NEGTTL },
    { "max-ttl", 1, 0, LOPT_MAXTTL },
    { "min-cache-ttl", 1, 0, LOPT_MINCTTL },
    { "max-cache-ttl", 1, 0, LOPT_MAXCTTL },
    { "dhcp-alternate-port", 2, 0, LOPT_ALTPORT },
    { "dhcp-scriptuser", 1, 0, LOPT_SCRIPTUSR },
    { "min-port", 1, 0, LOPT_MINPORT },
    { "max-port", 1, 0, LOPT_MAXPORT },
    { "dhcp-fqdn", 0, 0, LOPT_DHCP_FQDN },
    { "cname", 1, 0, LOPT_CNAME },
    { "pxe-prompt", 1, 0, LOPT_PXE_PROMT },
    { "pxe-service", 1, 0, LOPT_PXE_SERV },
    { "test", 0, 0, LOPT_TEST },
    { "tag-if", 1, 0, LOPT_TAG_IF },
    { "dhcp-proxy", 2, 0, LOPT_PROXY },
    { "dhcp-generate-names", 2, 0, LOPT_GEN_NAMES },
    { "rebind-localhost-ok", 0, 0,  LOPT_LOC_REBND },
    { "add-mac", 2, 0, LOPT_ADD_MAC },
    { "strip-mac", 0, 0, LOPT_STRIP_MAC },
    { "add-subnet", 2, 0, LOPT_ADD_SBNET },
    { "strip-subnet", 0, 0, LOPT_STRIP_SBNET },
    { "add-cpe-id", 1, 0 , LOPT_CPE_ID },
    { "proxy-dnssec", 0, 0, LOPT_DNSSEC },
    { "dhcp-sequential-ip", 0, 0,  LOPT_INCR_ADDR },
    { "conntrack", 0, 0, LOPT_CONNTRACK },
    { "dhcp-client-update", 0, 0, LOPT_FQDN },
    { "dhcp-luascript", 1, 0, LOPT_LUASCRIPT },
    { "enable-ra", 0, 0, LOPT_RA },
    { "dhcp-duid", 1, 0, LOPT_DUID },
    { "host-record", 1, 0, LOPT_HOST_REC },
    { "bind-dynamic", 0, 0, LOPT_CLVERBIND },
    { "auth-zone", 1, 0, LOPT_AUTHZONE },
    { "auth-server", 1, 0, LOPT_AUTHSERV },
    { "auth-ttl", 1, 0, LOPT_AUTHTTL },
    { "auth-soa", 1, 0, LOPT_AUTHSOA },
    { "auth-sec-servers", 1, 0, LOPT_AUTHSFS },
    { "auth-peer", 1, 0, LOPT_AUTHPEER }, 
    { "ipset", 1, 0, LOPT_IPSET },
    { "nftset", 1, 0, LOPT_NFTSET },
    { "connmark-allowlist-enable", 2, 0, LOPT_CMARK_ALST_EN },
    { "connmark-allowlist", 1, 0, LOPT_CMARK_ALST },
    { "synth-domain", 1, 0, LOPT_SYNTH },
    { "dnssec", 0, 0, LOPT_SEC_VALID },
    { "trust-anchor", 1, 0, LOPT_TRUST_ANCHOR },
    { "dnssec-debug", 0, 0, LOPT_DNSSEC_DEBUG },
    { "dnssec-check-unsigned", 2, 0, LOPT_DNSSEC_CHECK },
    { "dnssec-no-timecheck", 0, 0, LOPT_DNSSEC_TIME },
    { "dnssec-timestamp", 1, 0, LOPT_DNSSEC_STAMP },
    { "dhcp-relay", 1, 0, LOPT_RELAY },
    { "ra-param", 1, 0, LOPT_RA_PARAM },
    { "quiet-dhcp", 0, 0, LOPT_QUIET_DHCP },
    { "quiet-dhcp6", 0, 0, LOPT_QUIET_DHCP6 },
    { "quiet-ra", 0, 0, LOPT_QUIET_RA },
    { "dns-loop-detect", 0, 0, LOPT_LOOP_DETECT },
    { "script-arp", 0, 0, LOPT_SCRIPT_ARP },
    { "dhcp-ttl", 1, 0 , LOPT_DHCPTTL },
    { "dhcp-reply-delay", 1, 0, LOPT_REPLY_DELAY },
    { "dhcp-rapid-commit", 0, 0, LOPT_RAPID_COMMIT },
    { "dumpfile", 1, 0, LOPT_DUMPFILE },
    { "dumpmask", 1, 0, LOPT_DUMPMASK },
    { "dhcp-ignore-clid", 0, 0,  LOPT_IGNORE_CLID },
    { "dynamic-host", 1, 0, LOPT_DYNHOST },
    { "log-debug", 0, 0, LOPT_LOG_DEBUG },
    { "umbrella", 2, 0, LOPT_UMBRELLA },
    { "quiet-tftp", 0, 0, LOPT_QUIET_TFTP },
    { "port-limit", 1, 0, LOPT_RANDPORT_LIM },
    { "fast-dns-retry", 2, 0, LOPT_FAST_RETRY },
    { "use-stale-cache", 2, 0 , LOPT_STALE_CACHE },
    { "no-ident", 0, 0, LOPT_NO_IDENT },
    { NULL, 0, 0, 0 }
  };


#define ARG_DUP       OPT_LAST
#define ARG_ONE       OPT_LAST + 1
#define ARG_USED_CL   OPT_LAST + 2
#define ARG_USED_FILE OPT_LAST + 3

static struct {
  int opt;
  unsigned int rept;
  char * const flagdesc;
  char * const desc;
  char * const arg;
} usage[] = {
  { 'a', ARG_DUP, "<ipaddr>",  gettext_noop("Specify local address(es) to listen on."), NULL },
  { 'A', ARG_DUP, "/<domain>/<ipaddr>", gettext_noop("Return ipaddr for all hosts in specified domains."), NULL },
  { 'b', OPT_BOGUSPRIV, NULL, gettext_noop("Fake reverse lookups for RFC1918 private address ranges."), NULL },
  { 'B', ARG_DUP, "<ipaddr>", gettext_noop("Treat ipaddr as NXDOMAIN (defeats Verisign wildcard)."), NULL }, 
  { 'c', ARG_ONE, "<integer>", gettext_noop("Specify the size of the cache in entries (defaults to %s)."), "$" },
  { 'C', ARG_DUP, "<path>", gettext_noop("Specify configuration file (defaults to %s)."), CONFFILE },
  { 'd', OPT_DEBUG, NULL, gettext_noop("Do NOT fork into the background: run in debug mode."), NULL },
  { 'D', OPT_NODOTS_LOCAL, NULL, gettext_noop("Do NOT forward queries with no domain part."), NULL }, 
  { 'e', OPT_SELFMX, NULL, gettext_noop("Return self-pointing MX records for local hosts."), NULL },
  { 'E', OPT_EXPAND, NULL, gettext_noop("Expand simple names in /etc/hosts with domain-suffix."), NULL },
  { 'f', OPT_FILTER, NULL, gettext_noop("Don't forward spurious DNS requests from Windows hosts."), NULL },
  { LOPT_FILTER_A, ARG_DUP, NULL, gettext_noop("Don't include IPv4 addresses in DNS answers."), NULL },
  { LOPT_FILTER_AAAA, ARG_DUP, NULL, gettext_noop("Don't include IPv6 addresses in DNS answers."), NULL },
  { LOPT_FILTER_RR, ARG_DUP, "<RR-type>", gettext_noop("Don't include resource records of the given type in DNS answers."), NULL },
  { 'F', ARG_DUP, "<ipaddr>,...", gettext_noop("Enable DHCP in the range given with lease duration."), NULL },
  { 'g', ARG_ONE, "<groupname>", gettext_noop("Change to this group after startup (defaults to %s)."), CHGRP },
  { 'G', ARG_DUP, "<hostspec>", gettext_noop("Set address or hostname for a specified machine."), NULL },
  { LOPT_DHCP_HOST, ARG_DUP, "<path>", gettext_noop("Read DHCP host specs from file."), NULL },
  { LOPT_DHCP_OPTS, ARG_DUP, "<path>", gettext_noop("Read DHCP option specs from file."), NULL },
  { LOPT_DHCP_INOTIFY, ARG_DUP, "<path>", gettext_noop("Read DHCP host specs from a directory."), NULL }, 
  { LOPT_DHOPT_INOTIFY, ARG_DUP, "<path>", gettext_noop("Read DHCP options from a directory."), NULL }, 
  { LOPT_TAG_IF, ARG_DUP, "tag-expression", gettext_noop("Evaluate conditional tag expression."), NULL },
  { 'h', OPT_NO_HOSTS, NULL, gettext_noop("Do NOT load %s file."), HOSTSFILE },
  { 'H', ARG_DUP, "<path>", gettext_noop("Specify a hosts file to be read in addition to %s."), HOSTSFILE },
  { LOPT_HOST_INOTIFY, ARG_DUP, "<path>", gettext_noop("Read hosts files from a directory."), NULL },
  { 'i', ARG_DUP, "<interface>", gettext_noop("Specify interface(s) to listen on."), NULL },
  { 'I', ARG_DUP, "<interface>", gettext_noop("Specify interface(s) NOT to listen on.") , NULL },
  { 'j', ARG_DUP, "set:<tag>,<class>", gettext_noop("Map DHCP user class to tag."), NULL },
  { LOPT_CIRCUIT, ARG_DUP, "set:<tag>,<circuit>", gettext_noop("Map RFC3046 circuit-id to tag."), NULL },
  { LOPT_REMOTE, ARG_DUP, "set:<tag>,<remote>", gettext_noop("Map RFC3046 remote-id to tag."), NULL },
  { LOPT_SUBSCR, ARG_DUP, "set:<tag>,<remote>", gettext_noop("Map RFC3993 subscriber-id to tag."), NULL },
  { LOPT_PXE_VENDOR, ARG_DUP, "<vendor>[,...]", gettext_noop("Specify vendor class to match for PXE requests."), NULL },
  { 'J', ARG_DUP, "tag:<tag>...", gettext_noop("Don't do DHCP for hosts with tag set."), NULL },
  { LOPT_BROADCAST, ARG_DUP, "[=tag:<tag>...]", gettext_noop("Force broadcast replies for hosts with tag set."), NULL }, 
  { 'k', OPT_NO_FORK, NULL, gettext_noop("Do NOT fork into the background, do NOT run in debug mode."), NULL },
  { 'K', OPT_AUTHORITATIVE, NULL, gettext_noop("Assume we are the only DHCP server on the local network."), NULL },
  { 'l', ARG_ONE, "<path>", gettext_noop("Specify where to store DHCP leases (defaults to %s)."), LEASEFILE },
  { 'L', OPT_LOCALMX, NULL, gettext_noop("Return MX records for local hosts."), NULL },
  { 'm', ARG_DUP, "<host_name>,<target>,<pref>", gettext_noop("Specify an MX record."), NULL },
  { 'M', ARG_DUP, "<bootp opts>", gettext_noop("Specify BOOTP options to DHCP server."), NULL },
  { 'n', OPT_NO_POLL, NULL, gettext_noop("Do NOT poll %s file, reload only on SIGHUP."), RESOLVFILE }, 
  { 'N', OPT_NO_NEG, NULL, gettext_noop("Do NOT cache failed search results."), NULL },
  { LOPT_STALE_CACHE, ARG_ONE, "[=<max_expired>]", gettext_noop("Use expired cache data for faster reply."), NULL },
  { 'o', OPT_ORDER, NULL, gettext_noop("Use nameservers strictly in the order given in %s."), RESOLVFILE },
  { 'O', ARG_DUP, "<optspec>", gettext_noop("Specify options to be sent to DHCP clients."), NULL },
  { LOPT_FORCE, ARG_DUP, "<optspec>", gettext_noop("DHCP option sent even if the client does not request it."), NULL},
  { 'p', ARG_ONE, "<integer>", gettext_noop("Specify port to listen for DNS requests on (defaults to 53)."), NULL },
  { 'P', ARG_ONE, "<integer>", gettext_noop("Maximum supported UDP packet size for EDNS.0 (defaults to %s)."), "*" },
  { 'q', ARG_DUP, NULL, gettext_noop("Log DNS queries."), NULL },
  { 'Q', ARG_ONE, "<integer>", gettext_noop("Force the originating port for upstream DNS queries."), NULL },
  { LOPT_RANDPORT_LIM, ARG_ONE, "#ports", gettext_noop("Set maximum number of random originating ports for a query."), NULL },
  { 'R', OPT_NO_RESOLV, NULL, gettext_noop("Do NOT read resolv.conf."), NULL },
  { 'r', ARG_DUP, "<path>", gettext_noop("Specify path to resolv.conf (defaults to %s)."), RESOLVFILE }, 
  { LOPT_SERVERS_FILE, ARG_ONE, "<path>", gettext_noop("Specify path to file with server= options"), NULL },
  { 'S', ARG_DUP, "/<domain>/<ipaddr>", gettext_noop("Specify address(es) of upstream servers with optional domains."), NULL },
  { LOPT_REV_SERV, ARG_DUP, "<addr>/<prefix>,<ipaddr>", gettext_noop("Specify address of upstream servers for reverse address queries"), NULL },
  { LOPT_LOCAL, ARG_DUP, "/<domain>/", gettext_noop("Never forward queries to specified domains."), NULL },
  { 's', ARG_DUP, "<domain>[,<range>]", gettext_noop("Specify the domain to be assigned in DHCP leases."), NULL },
  { 't', ARG_ONE, "<host_name>", gettext_noop("Specify default target in an MX record."), NULL },
  { 'T', ARG_ONE, "<integer>", gettext_noop("Specify time-to-live in seconds for replies from /etc/hosts."), NULL },
  { LOPT_NEGTTL, ARG_ONE, "<integer>", gettext_noop("Specify time-to-live in seconds for negative caching."), NULL },
  { LOPT_MAXTTL, ARG_ONE, "<integer>", gettext_noop("Specify time-to-live in seconds for maximum TTL to send to clients."), NULL },
  { LOPT_MAXCTTL, ARG_ONE, "<integer>", gettext_noop("Specify time-to-live ceiling for cache."), NULL },
  { LOPT_MINCTTL, ARG_ONE, "<integer>", gettext_noop("Specify time-to-live floor for cache."), NULL },
  { LOPT_FAST_RETRY, ARG_ONE, "<milliseconds>", gettext_noop("Retry DNS queries after this many milliseconds."), NULL},
  { 'u', ARG_ONE, "<username>", gettext_noop("Change to this user after startup. (defaults to %s)."), CHUSER }, 
  { 'U', ARG_DUP, "set:<tag>,<class>", gettext_noop("Map DHCP vendor class to tag."), NULL },
  { 'v', 0, NULL, gettext_noop("Display dnsmasq version and copyright information."), NULL },
  { 'V', ARG_DUP, "<ipaddr>,<ipaddr>,<netmask>", gettext_noop("Translate IPv4 addresses from upstream servers."), NULL },
  { 'W', ARG_DUP, "<name>,<target>,...", gettext_noop("Specify a SRV record."), NULL },
  { 'w', 0, NULL, gettext_noop("Display this message. Use --help dhcp or --help dhcp6 for known DHCP options."), NULL },
  { 'x', ARG_ONE, "<path>", gettext_noop("Specify path of PID file (defaults to %s)."), RUNFILE },
  { 'X', ARG_ONE, "<integer>", gettext_noop("Specify maximum number of DHCP leases (defaults to %s)."), "&" },
  { 'y', OPT_LOCALISE, NULL, gettext_noop("Answer DNS queries based on the interface a query was sent to."), NULL },
  { 'Y', ARG_DUP, "<name>,<txt>[,<txt]", gettext_noop("Specify TXT DNS record."), NULL },
  { LOPT_PTR, ARG_DUP, "<name>,<target>", gettext_noop("Specify PTR DNS record."), NULL },
  { LOPT_INTNAME, ARG_DUP, "<name>,<interface>", gettext_noop("Give DNS name to IPv4 address of interface."), NULL },
  { 'z', OPT_NOWILD, NULL, gettext_noop("Bind only to interfaces in use."), NULL },
  { 'Z', OPT_ETHERS, NULL, gettext_noop("Read DHCP static host information from %s."), ETHERSFILE },
  { '1', ARG_ONE, "[=<busname>]", gettext_noop("Enable the DBus interface for setting upstream servers, etc."), NULL },
  { LOPT_UBUS, ARG_ONE, "[=<busname>]", gettext_noop("Enable the UBus interface."), NULL },
  { '2', ARG_DUP, "<interface>", gettext_noop("Do not provide DHCP on this interface, only provide DNS."), NULL },
  { LOPT_NO_DHCP6, ARG_DUP, "<interface>", gettext_noop("Do not provide DHCPv6 on this interface."), NULL },
  { LOPT_NO_DHCP4, ARG_DUP, "<interface>", gettext_noop("Do not provide DHCPv4 on this interface."), NULL },
  { '3', ARG_DUP, "[=tag:<tag>]...", gettext_noop("Enable dynamic address allocation for bootp."), NULL },
  { '4', ARG_DUP, "set:<tag>,<mac address>", gettext_noop("Map MAC address (with wildcards) to option set."), NULL },
  { LOPT_BRIDGE, ARG_DUP, "<iface>,<alias>..", gettext_noop("Treat DHCP requests on aliases as arriving from interface."), NULL },
  { LOPT_SHARED_NET, ARG_DUP, "<iface>|<addr>,<addr>", gettext_noop("Specify extra networks sharing a broadcast domain for DHCP"), NULL},
  { '5', OPT_NO_PING, NULL, gettext_noop("Disable ICMP echo address checking in the DHCP server."), NULL },
  { '6', ARG_ONE, "<path>", gettext_noop("Shell script to run on DHCP lease creation and destruction."), NULL },
  { LOPT_LUASCRIPT, ARG_DUP, "path", gettext_noop("Lua script to run on DHCP lease creation and destruction."), NULL },
  { LOPT_SCRIPTUSR, ARG_ONE, "<username>", gettext_noop("Run lease-change scripts as this user."), NULL },
  { LOPT_SCRIPT_ARP, OPT_SCRIPT_ARP, NULL, gettext_noop("Call dhcp-script with changes to local ARP table."), NULL },
  { '7', ARG_DUP, "<path>", gettext_noop("Read configuration from all the files in this directory."), NULL },
  { LOPT_CONF_SCRIPT, ARG_DUP, "<path>", gettext_noop("Execute file and read configuration from stdin."), NULL },
  { '8', ARG_ONE, "<facility>|<file>", gettext_noop("Log to this syslog facility or file. (defaults to DAEMON)"), NULL },
  { '9', OPT_LEASE_RO, NULL, gettext_noop("Do not use leasefile."), NULL },
  { '0', ARG_ONE, "<integer>", gettext_noop("Maximum number of concurrent DNS queries. (defaults to %s)"), "!" }, 
  { LOPT_RELOAD, OPT_RELOAD, NULL, gettext_noop("Clear DNS cache when reloading %s."), RESOLVFILE },
  { LOPT_NO_NAMES, ARG_DUP, "[=tag:<tag>]...", gettext_noop("Ignore hostnames provided by DHCP clients."), NULL },
  { LOPT_OVERRIDE, OPT_NO_OVERRIDE, NULL, gettext_noop("Do NOT reuse filename and server fields for extra DHCP options."), NULL },
  { LOPT_TFTP, ARG_DUP, "[=<intr>[,<intr>]]", gettext_noop("Enable integrated read-only TFTP server."), NULL },
  { LOPT_PREFIX, ARG_DUP, "<dir>[,<iface>]", gettext_noop("Export files by TFTP only from the specified subtree."), NULL },
  { LOPT_APREF, ARG_DUP, "[=ip|mac]", gettext_noop("Add client IP or hardware address to tftp-root."), NULL },
  { LOPT_SECURE, OPT_TFTP_SECURE, NULL, gettext_noop("Allow access only to files owned by the user running dnsmasq."), NULL },
  { LOPT_TFTP_NO_FAIL, OPT_TFTP_NO_FAIL, NULL, gettext_noop("Do not terminate the service if TFTP directories are inaccessible."), NULL },
  { LOPT_TFTP_MAX, ARG_ONE, "<integer>", gettext_noop("Maximum number of concurrent TFTP transfers (defaults to %s)."), "#" },
  { LOPT_TFTP_MTU, ARG_ONE, "<integer>", gettext_noop("Maximum MTU to use for TFTP transfers."), NULL },
  { LOPT_NOBLOCK, OPT_TFTP_NOBLOCK, NULL, gettext_noop("Disable the TFTP blocksize extension."), NULL },
  { LOPT_TFTP_LC, OPT_TFTP_LC, NULL, gettext_noop("Convert TFTP filenames to lowercase"), NULL },
  { LOPT_TFTPPORTS, ARG_ONE, "<start>,<end>", gettext_noop("Ephemeral port range for use by TFTP transfers."), NULL },
  { LOPT_SINGLE_PORT, OPT_SINGLE_PORT, NULL, gettext_noop("Use only one port for TFTP server."), NULL },
  { LOPT_LOG_OPTS, OPT_LOG_OPTS, NULL, gettext_noop("Extra logging for DHCP."), NULL },
  { LOPT_MAX_LOGS, ARG_ONE, "[=<integer>]", gettext_noop("Enable async. logging; optionally set queue length."), NULL },
  { LOPT_REBIND, OPT_NO_REBIND, NULL, gettext_noop("Stop DNS rebinding. Filter private IP ranges when resolving."), NULL },
  { LOPT_LOC_REBND, OPT_LOCAL_REBIND, NULL, gettext_noop("Allow rebinding of 127.0.0.0/8, for RBL servers."), NULL },
  { LOPT_NO_REBIND, ARG_DUP, "/<domain>/", gettext_noop("Inhibit DNS-rebind protection on this domain."), NULL },
  { LOPT_NOLAST, OPT_ALL_SERVERS, NULL, gettext_noop("Always perform DNS queries to all servers."), NULL },
  { LOPT_MATCH, ARG_DUP, "set:<tag>,<optspec>", gettext_noop("Set tag if client includes matching option in request."), NULL },
  { LOPT_NAME_MATCH, ARG_DUP, "set:<tag>,<string>[*]", gettext_noop("Set tag if client provides given name."), NULL },
  { LOPT_ALTPORT, ARG_ONE, "[=<ports>]", gettext_noop("Use alternative ports for DHCP."), NULL },
  { LOPT_NAPTR, ARG_DUP, "<name>,<naptr>", gettext_noop("Specify NAPTR DNS record."), NULL },
  { LOPT_MINPORT, ARG_ONE, "<port>", gettext_noop("Specify lowest port available for DNS query transmission."), NULL },
  { LOPT_MAXPORT, ARG_ONE, "<port>", gettext_noop("Specify highest port available for DNS query transmission."), NULL },
  { LOPT_DHCP_FQDN, OPT_DHCP_FQDN, NULL, gettext_noop("Use only fully qualified domain names for DHCP clients."), NULL },
  { LOPT_GEN_NAMES, ARG_DUP, "[=tag:<tag>]", gettext_noop("Generate hostnames based on MAC address for nameless clients."), NULL},
  { LOPT_PROXY, ARG_DUP, "[=<ipaddr>]...", gettext_noop("Use these DHCP relays as full proxies."), NULL },
  { LOPT_RELAY, ARG_DUP, "<local-addr>,<server>[,<iface>]", gettext_noop("Relay DHCP requests to a remote server"), NULL},
  { LOPT_CNAME, ARG_DUP, "<alias>,<target>[,<ttl>]", gettext_noop("Specify alias name for LOCAL DNS name."), NULL },
  { LOPT_PXE_PROMT, ARG_DUP, "<prompt>,[<timeout>]", gettext_noop("Prompt to send to PXE clients."), NULL },
  { LOPT_PXE_SERV, ARG_DUP, "<service>", gettext_noop("Boot service for PXE menu."), NULL },
  { LOPT_TEST, 0, NULL, gettext_noop("Check configuration syntax."), NULL },
  { LOPT_ADD_MAC, ARG_DUP, "[=base64|text]", gettext_noop("Add requestor's MAC address to forwarded DNS queries."), NULL },
  { LOPT_STRIP_MAC, OPT_STRIP_MAC, NULL, gettext_noop("Strip MAC information from queries."), NULL },
  { LOPT_ADD_SBNET, ARG_ONE, "<v4 pref>[,<v6 pref>]", gettext_noop("Add specified IP subnet to forwarded DNS queries."), NULL },
  { LOPT_STRIP_SBNET, OPT_STRIP_ECS, NULL, gettext_noop("Strip ECS information from queries."), NULL },
  { LOPT_CPE_ID, ARG_ONE, "<text>", gettext_noop("Add client identification to forwarded DNS queries."), NULL },
  { LOPT_DNSSEC, OPT_DNSSEC_PROXY, NULL, gettext_noop("Proxy DNSSEC validation results from upstream nameservers."), NULL },
  { LOPT_INCR_ADDR, OPT_CONSEC_ADDR, NULL, gettext_noop("Attempt to allocate sequential IP addresses to DHCP clients."), NULL },
  { LOPT_IGNORE_CLID, OPT_IGNORE_CLID, NULL, gettext_noop("Ignore client identifier option sent by DHCP clients."), NULL },
  { LOPT_CONNTRACK, OPT_CONNTRACK, NULL, gettext_noop("Copy connection-track mark from queries to upstream connections."), NULL },
  { LOPT_FQDN, OPT_FQDN_UPDATE, NULL, gettext_noop("Allow DHCP clients to do their own DDNS updates."), NULL },
  { LOPT_RA, OPT_RA, NULL, gettext_noop("Send router-advertisements for interfaces doing DHCPv6"), NULL },
  { LOPT_DUID, ARG_ONE, "<enterprise>,<duid>", gettext_noop("Specify DUID_EN-type DHCPv6 server DUID"), NULL },
  { LOPT_HOST_REC, ARG_DUP, "<name>,<address>[,<ttl>]", gettext_noop("Specify host (A/AAAA and PTR) records"), NULL },
  { LOPT_DYNHOST, ARG_DUP, "<name>,[<IPv4>][,<IPv6>],<interface-name>", gettext_noop("Specify host record in interface subnet"), NULL },
  { LOPT_CAA, ARG_DUP, "<name>,<flags>,<tag>,<value>", gettext_noop("Specify certification authority authorization record"), NULL },  
  { LOPT_RR, ARG_DUP, "<name>,<RR-number>,[<data>]", gettext_noop("Specify arbitrary DNS resource record"), NULL },
  { LOPT_CLVERBIND, OPT_CLEVERBIND, NULL, gettext_noop("Bind to interfaces in use - check for new interfaces"), NULL },
  { LOPT_AUTHSERV, ARG_ONE, "<NS>,<interface>", gettext_noop("Export local names to global DNS"), NULL },
  { LOPT_AUTHZONE, ARG_DUP, "<domain>,[<subnet>...]", gettext_noop("Domain to export to global DNS"), NULL },
  { LOPT_AUTHTTL, ARG_ONE, "<integer>", gettext_noop("Set TTL for authoritative replies"), NULL },
  { LOPT_AUTHSOA, ARG_ONE, "<serial>[,...]", gettext_noop("Set authoritative zone information"), NULL },
  { LOPT_AUTHSFS, ARG_DUP, "<NS>[,<NS>...]", gettext_noop("Secondary authoritative nameservers for forward domains"), NULL },
  { LOPT_AUTHPEER, ARG_DUP, "<ipaddr>[,<ipaddr>...]", gettext_noop("Peers which are allowed to do zone transfer"), NULL },
  { LOPT_IPSET, ARG_DUP, "/<domain>[/<domain>...]/<ipset>...", gettext_noop("Specify ipsets to which matching domains should be added"), NULL },
  { LOPT_NFTSET, ARG_DUP, "/<domain>[/<domain>...]/<nftset>...", gettext_noop("Specify nftables sets to which matching domains should be added"), NULL },
  { LOPT_CMARK_ALST_EN, ARG_ONE, "[=<mask>]", gettext_noop("Enable filtering of DNS queries with connection-track marks."), NULL },
  { LOPT_CMARK_ALST, ARG_DUP, "<connmark>[/<mask>][,<pattern>[/<pattern>...]]", gettext_noop("Set allowed DNS patterns for a connection-track mark."), NULL },
  { LOPT_SYNTH, ARG_DUP, "<domain>,<range>,[<prefix>]", gettext_noop("Specify a domain and address range for synthesised names"), NULL },
  { LOPT_SEC_VALID, OPT_DNSSEC_VALID, NULL, gettext_noop("Activate DNSSEC validation"), NULL },
  { LOPT_TRUST_ANCHOR, ARG_DUP, "<domain>,[<class>],...", gettext_noop("Specify trust anchor key digest."), NULL },
  { LOPT_DNSSEC_DEBUG, OPT_DNSSEC_DEBUG, NULL, gettext_noop("Disable upstream checking for DNSSEC debugging."), NULL },
  { LOPT_DNSSEC_CHECK, ARG_DUP, NULL, gettext_noop("Ensure answers without DNSSEC are in unsigned zones."), NULL },
  { LOPT_DNSSEC_TIME, OPT_DNSSEC_TIME, NULL, gettext_noop("Don't check DNSSEC signature timestamps until first cache-reload"), NULL },
  { LOPT_DNSSEC_STAMP, ARG_ONE, "<path>", gettext_noop("Timestamp file to verify system clock for DNSSEC"), NULL },
  { LOPT_RA_PARAM, ARG_DUP, "<iface>,[mtu:<value>|<interface>|off,][<prio>,]<intval>[,<lifetime>]", gettext_noop("Set MTU, priority, resend-interval and router-lifetime"), NULL },
  { LOPT_QUIET_DHCP, OPT_QUIET_DHCP, NULL, gettext_noop("Do not log routine DHCP."), NULL },
  { LOPT_QUIET_DHCP6, OPT_QUIET_DHCP6, NULL, gettext_noop("Do not log routine DHCPv6."), NULL },
  { LOPT_QUIET_RA, OPT_QUIET_RA, NULL, gettext_noop("Do not log RA."), NULL },
  { LOPT_LOG_DEBUG, OPT_LOG_DEBUG, NULL, gettext_noop("Log debugging information."), NULL }, 
  { LOPT_LOCAL_SERVICE, OPT_LOCAL_SERVICE, NULL, gettext_noop("Accept queries only from directly-connected networks."), NULL },
  { LOPT_LOOP_DETECT, OPT_LOOP_DETECT, NULL, gettext_noop("Detect and remove DNS forwarding loops."), NULL },
  { LOPT_IGNORE_ADDR, ARG_DUP, "<ipaddr>", gettext_noop("Ignore DNS responses containing ipaddr."), NULL }, 
  { LOPT_DHCPTTL, ARG_ONE, "<ttl>", gettext_noop("Set TTL in DNS responses with DHCP-derived addresses."), NULL }, 
  { LOPT_REPLY_DELAY, ARG_ONE, "<integer>", gettext_noop("Delay DHCP replies for at least number of seconds."), NULL },
  { LOPT_RAPID_COMMIT, OPT_RAPID_COMMIT, NULL, gettext_noop("Enables DHCPv4 Rapid Commit option."), NULL },
  { LOPT_DUMPFILE, ARG_ONE, "<path>", gettext_noop("Path to debug packet dump file."), NULL },
  { LOPT_DUMPMASK, ARG_ONE, "<hex>", gettext_noop("Mask which packets to dump."), NULL },
  { LOPT_SCRIPT_TIME, OPT_LEASE_RENEW, NULL, gettext_noop("Call dhcp-script when lease expiry changes."), NULL },
  { LOPT_UMBRELLA, ARG_ONE, "[=<optspec>]", gettext_noop("Send Cisco Umbrella identifiers including remote IP."), NULL },
  { LOPT_QUIET_TFTP, OPT_QUIET_TFTP, NULL, gettext_noop("Do not log routine TFTP."), NULL },
  { LOPT_NORR, OPT_NORR, NULL, gettext_noop("Suppress round-robin ordering of DNS records."), NULL },
  { LOPT_NO_IDENT, OPT_NO_IDENT, NULL, gettext_noop("Do not add CHAOS TXT records."), NULL },
  { LOPT_CACHE_RR, ARG_DUP, "<RR-type>", gettext_noop("Cache this DNS resource record type."), NULL },
  { 0, 0, NULL, NULL, NULL }
}; 

/* We hide metacharacters in quoted strings by mapping them into the ASCII control
   character space. Note that the \0, \t \b \r \033 and \n characters are carefully placed in the
   following sequence so that they map to themselves: it is therefore possible to call
   unhide_metas repeatedly on string without breaking things.
   The transformation gets undone by opt_canonicalise, atoi_check and opt_string_alloc, and a 
   couple of other places. 
   Note that space is included here so that
   --dhcp-option=3, string
   has five characters, whilst
   --dhcp-option=3," string"
   has six.
*/

static const char meta[] = "\000123456 \b\t\n78\r90abcdefABCDE\033F:,.";

static char hide_meta(char c)
{
  unsigned int i;

  for (i = 0; i < (sizeof(meta) - 1); i++)
    if (c == meta[i])
      return (char)i;
  
  return c;
}

static char unhide_meta(char cr)
{ 
  unsigned int c = cr;
  
  if (c < (sizeof(meta) - 1))
    cr = meta[c];
  
  return cr;
}

static void unhide_metas(char *cp)
{
  if (cp)
    for(; *cp; cp++)
      *cp = unhide_meta(*cp);
}

static void *opt_malloc(size_t size)
{
  void *ret;

  if (mem_recover)
    {
      ret = whine_malloc(size);
      if (!ret)
	longjmp(mem_jmp, 1);
    }
  else
    ret = safe_malloc(size);
  
  return ret;
}

static char *opt_string_alloc(const char *cp)
{
  char *ret = NULL;
  size_t len;
  
  if (cp && (len = strlen(cp)) != 0)
    {
      ret = opt_malloc(len+1);
      memcpy(ret, cp, len+1); 
      
      /* restore hidden metachars */
      unhide_metas(ret);
    }
    
  return ret;
}


/* find next comma, split string with zero and eliminate spaces.
   return start of string following comma */

static char *split_chr(char *s, char c)
{
  char *comma, *p;

  if (!s || !(comma = strchr(s, c)))
    return NULL;
  
  p = comma;
  *comma = ' ';
  
  for (; *comma == ' '; comma++);
 
  for (; (p >= s) && *p == ' '; p--)
    *p = 0;
    
  return comma;
}

static char *split(char *s)
{
  return split_chr(s, ',');
}

static char *canonicalise_opt(char *s)
{
  char *ret;
  int nomem;

  if (!s)
    return 0;

  if (strlen(s) == 0)
    return opt_malloc(1); /* Heap-allocated empty string */

  unhide_metas(s);
  if (!(ret = canonicalise(s, &nomem)) && nomem)
    {
      if (mem_recover)
	longjmp(mem_jmp, 1);
      else
	die(_("could not get memory"), NULL, EC_NOMEM);
    }

  return ret;
}

static int numeric_check(char *a)
{
  char *p;

  if (!a)
    return 0;

  unhide_metas(a);
  
  for (p = a; *p; p++)
     if (*p < '0' || *p > '9')
       return 0;

  return 1;
}

static int atoi_check(char *a, int *res)
{
  if (!numeric_check(a))
    return 0;
  *res = atoi(a);
  return 1;
}

static int strtoul_check(char *a, u32 *res)
{
  unsigned long x;
  
  if (!numeric_check(a))
    return 0;
  x = strtoul(a, NULL, 10);
  if (errno || x > UINT32_MAX) {
    errno = 0;
    return 0;
  }
  *res = (u32)x;
  return 1;
}

static int atoi_check16(char *a, int *res)
{
  if (!(atoi_check(a, res)) ||
      *res < 0 ||
      *res > 0xffff)
    return 0;

  return 1;
}

#ifdef HAVE_DNSSEC
static int atoi_check8(char *a, int *res)
{
  if (!(atoi_check(a, res)) ||
      *res < 0 ||
      *res > 0xff)
    return 0;

  return 1;
}
#endif

#ifndef NO_ID
static void add_txt(char *name, char *txt, int stat)
{
  struct txt_record *r = opt_malloc(sizeof(struct txt_record));

  if (txt)
    {
      size_t len = strlen(txt);
      r->txt = opt_malloc(len+1);
      r->len = len+1;
      *(r->txt) = len;
      memcpy((r->txt)+1, txt, len);
    }

  r->stat = stat;
  r->name = opt_string_alloc(name);
  r->next = daemon->txt;
  daemon->txt = r;
  r->class = C_CHAOS;
}
#endif

static void do_usage(void)
{
  char buff[100];
  int i, j;

  struct {
    char handle;
    int val;
  } tab[] = {
    { '$', CACHESIZ },
    { '*', EDNS_PKTSZ },
    { '&', MAXLEASES },
    { '!', FTABSIZ },
    { '#', TFTP_MAX_CONNECTIONS },
    { '\0', 0 }
  };

  printf(_("Usage: dnsmasq [options]\n\n"));
#ifndef HAVE_GETOPT_LONG
  printf(_("Use short options only on the command line.\n"));
#endif
  printf(_("Valid options are:\n"));
  
  for (i = 0; usage[i].opt != 0; i++)
    {
      char *desc = usage[i].flagdesc; 
      char *eq = "=";
      
      if (!desc || *desc == '[')
	eq = "";
      
      if (!desc)
	desc = "";

      for ( j = 0; opts[j].name; j++)
	if (opts[j].val == usage[i].opt)
	  break;
      if (usage[i].opt < 256)
	sprintf(buff, "-%c, ", usage[i].opt);
      else
	sprintf(buff, "    ");
      
      sprintf(buff+4, "--%s%s%s", opts[j].name, eq, desc);
      printf("%-55.55s", buff);
	     
      if (usage[i].arg)
	{
	  safe_strncpy(buff, usage[i].arg, sizeof(buff));
	  for (j = 0; tab[j].handle; j++)
	    if (tab[j].handle == *(usage[i].arg))
	      sprintf(buff, "%d", tab[j].val);
	}
      printf(_(usage[i].desc), buff);
      printf("\n");
    }
}

#define ret_err(x) do { strcpy(errstr, (x)); return 0; } while (0)
#define ret_err_free(x,m) do { strcpy(errstr, (x)); free((m)); return 0; } while (0)
#define goto_err(x) do { strcpy(errstr, (x)); goto on_error; } while (0)

static char *parse_mysockaddr(char *arg, union mysockaddr *addr) 
{
  if (inet_pton(AF_INET, arg, &addr->in.sin_addr) > 0)
    addr->sa.sa_family = AF_INET;
  else if (inet_pton(AF_INET6, arg, &addr->in6.sin6_addr) > 0)
    addr->sa.sa_family = AF_INET6;
  else
    return _("bad address");
   
  return NULL;
}

char *parse_server(char *arg, struct server_details *sdetails)
{
  sdetails->serv_port = NAMESERVER_PORT;
  char *portno;
  int ecode = 0;
  struct addrinfo hints;

  memset(&hints, 0, sizeof(struct addrinfo));
  
  *sdetails->interface = 0;
  sdetails->addr_type = AF_UNSPEC;
     
  if (strcmp(arg, "#") == 0)
    {
      if (sdetails->flags)
	*sdetails->flags |= SERV_USE_RESOLV;
      sdetails->addr_type = AF_LOCAL;
      sdetails->valid = 1;
      return NULL;
    }
  
  if ((sdetails->source = split_chr(arg, '@')) && /* is there a source. */
      (portno = split_chr(sdetails->source, '#')) &&
      !atoi_check16(portno, &sdetails->source_port))
    return _("bad port");
  
  if ((portno = split_chr(arg, '#')) && /* is there a port no. */
      !atoi_check16(portno, &sdetails->serv_port))
    return _("bad port");
  
  sdetails->scope_id = split_chr(arg, '%');
  
  if (sdetails->source) {
    sdetails->interface_opt = split_chr(sdetails->source, '@');

    if (sdetails->interface_opt)
      {
#if defined(SO_BINDTODEVICE)
	safe_strncpy(sdetails->interface, sdetails->source, IF_NAMESIZE);
	sdetails->source = sdetails->interface_opt;
#else
	return _("interface binding not supported");
#endif
      }
  }

  if (inet_pton(AF_INET, arg, &sdetails->addr->in.sin_addr) > 0)
      sdetails->addr_type = AF_INET;
  else if (inet_pton(AF_INET6, arg, &sdetails->addr->in6.sin6_addr) > 0)
      sdetails->addr_type = AF_INET6;
  else 
    {
      /* if the argument is neither an IPv4 not an IPv6 address, it might be a
	 hostname and we should try to resolve it to a suitable address. */
      memset(&hints, 0, sizeof(hints));
      /* The AI_ADDRCONFIG flag ensures that then IPv4 addresses are returned in
         the result only if the local system has at least one IPv4 address
         configured, and IPv6 addresses are returned only if the local system
         has at least one IPv6 address configured. The loopback address is not
         considered for this case as valid as a configured address. This flag is
         useful on, for example, IPv4-only systems, to ensure that getaddrinfo()
         does not return IPv6 socket addresses that would always fail in
         subsequent connect() or bind() attempts. */
      hints.ai_flags = AI_ADDRCONFIG;
#if defined(HAVE_IDN) && defined(AI_IDN)
      /* If the AI_IDN flag is specified and we have glibc 2.3.4 or newer, then
         the node name given in node is converted to IDN format if necessary.
         The source encoding is that of the current locale. */
      hints.ai_flags |= AI_IDN;
#endif
      /* The value AF_UNSPEC indicates that getaddrinfo() should return socket
         addresses for any address family (either IPv4 or IPv6, for example)
         that can be used with node <arg> and service "domain". */
      hints.ai_family = AF_UNSPEC;

      /* Get addresses suitable for sending datagrams. We assume that we can use the
	 same addresses for TCP connections. Settting this to zero gets each address
	 threes times, for SOCK_STREAM, SOCK_RAW and SOCK_DGRAM, which is not useful. */
      hints.ai_socktype = SOCK_DGRAM;

      /* Get address associated with this hostname */
      ecode = getaddrinfo(arg, NULL, &hints, &sdetails->hostinfo);
      if (ecode == 0)
	{
	  /* The getaddrinfo() function allocated and initialized a linked list of
	     addrinfo structures, one for each network address that matches node
	     and service, subject to the restrictions imposed by our <hints>
	     above, and returns a pointer to the start of the list in <hostinfo>.
	     The items in the linked list are linked by the <ai_next> field. */
	  sdetails->valid = 1;
	  sdetails->orig_hostinfo = sdetails->hostinfo;
	  return NULL;
	}
      else
	{
	  /* Lookup failed, return human readable error string */
	  if (ecode == EAI_AGAIN)
	    return _("Cannot resolve server name");
	  else
	    return _((char*)gai_strerror(ecode));
	}
    }
  
  sdetails->valid = 1;
  return NULL;
}

char *parse_server_addr(struct server_details *sdetails)
{
  if (sdetails->addr_type == AF_INET)
    {
      sdetails->addr->in.sin_port = htons(sdetails->serv_port);
      sdetails->addr->sa.sa_family = sdetails->source_addr->sa.sa_family = AF_INET;
#ifdef HAVE_SOCKADDR_SA_LEN
      sdetails->source_addr->in.sin_len = sdetails->addr->in.sin_len = sizeof(struct sockaddr_in);
#endif
      sdetails->source_addr->in.sin_addr.s_addr = INADDR_ANY;
      sdetails->source_addr->in.sin_port = htons(daemon->query_port);
      
      if (sdetails->source)
	{
	  if (sdetails->flags)
	    *sdetails->flags |= SERV_HAS_SOURCE;
	  sdetails->source_addr->in.sin_port = htons(sdetails->source_port);
	  if (inet_pton(AF_INET, sdetails->source, &sdetails->source_addr->in.sin_addr) == 0)
	    {
	      if (inet_pton(AF_INET6, sdetails->source, &sdetails->source_addr->in6.sin6_addr) == 1)
		{
		  sdetails->source_addr->sa.sa_family = AF_INET6;
		  /* When resolving a server IP by hostname, we can simply skip mismatching
		     server / source IP pairs. Otherwise, when an IP address is given directly,
		     this is a fatal error. */
		  if (!sdetails->orig_hostinfo)
		    return _("cannot use IPv4 server address with IPv6 source address");
		}
	      else
		{
#if defined(SO_BINDTODEVICE)
		  if (sdetails->interface_opt)
		    return _("interface can only be specified once");

		  sdetails->source_addr->in.sin_addr.s_addr = INADDR_ANY;
		  safe_strncpy(sdetails->interface, sdetails->source, IF_NAMESIZE);
#else
		  return _("interface binding not supported");
#endif
		}
	    }
	}
    }
  else if (sdetails->addr_type == AF_INET6)
    {
      if (sdetails->scope_id && (sdetails->scope_index = if_nametoindex(sdetails->scope_id)) == 0)
	return _("bad interface name");

      sdetails->addr->in6.sin6_port = htons(sdetails->serv_port);
      sdetails->addr->in6.sin6_scope_id = sdetails->scope_index;
      sdetails->source_addr->in6.sin6_addr = in6addr_any;
      sdetails->source_addr->in6.sin6_port = htons(daemon->query_port);
      sdetails->source_addr->in6.sin6_scope_id = 0;
      sdetails->addr->sa.sa_family = sdetails->source_addr->sa.sa_family = AF_INET6;
      sdetails->addr->in6.sin6_flowinfo = sdetails->source_addr->in6.sin6_flowinfo = 0;
#ifdef HAVE_SOCKADDR_SA_LEN
      sdetails->addr->in6.sin6_len = sdetails->source_addr->in6.sin6_len = sizeof(sdetails->addr->in6);
#endif
      if (sdetails->source)
	{
	  if (sdetails->flags)
	    *sdetails->flags |= SERV_HAS_SOURCE;
	  sdetails->source_addr->in6.sin6_port = htons(sdetails->source_port);
	  if (inet_pton(AF_INET6, sdetails->source, &sdetails->source_addr->in6.sin6_addr) == 0)
	    {
	      if (inet_pton(AF_INET, sdetails->source, &sdetails->source_addr->in.sin_addr) == 1)
		{
		  sdetails->source_addr->sa.sa_family = AF_INET;
		  /* When resolving a server IP by hostname, we can simply skip mismatching
		     server / source IP pairs. Otherwise, when an IP address is given directly,
		     this is a fatal error. */
		  if(!sdetails->orig_hostinfo)
		    return _("cannot use IPv6 server address with IPv4 source address");
		}
	      else
		{
#if defined(SO_BINDTODEVICE)
		  if (sdetails->interface_opt)
		  return _("interface can only be specified once");

		  sdetails->source_addr->in6.sin6_addr = in6addr_any;
		  safe_strncpy(sdetails->interface, sdetails->source, IF_NAMESIZE);
#else
		  return _("interface binding not supported");
#endif
		}
	    }
	}
    }
  else if (sdetails->addr_type != AF_LOCAL)
    return _("bad address");
  
  return NULL;
}

int parse_server_next(struct server_details *sdetails)
{
  /* Looping over resolved addresses? */
  if (sdetails->hostinfo)
    {
      /* Get address type */
      sdetails->addr_type = sdetails->hostinfo->ai_family;

      /* Get address */
      if (sdetails->addr_type == AF_INET)
	memcpy(&sdetails->addr->in.sin_addr,
		&((struct sockaddr_in *) sdetails->hostinfo->ai_addr)->sin_addr,
		sizeof(sdetails->addr->in.sin_addr));
      else if (sdetails->addr_type == AF_INET6)
	memcpy(&sdetails->addr->in6.sin6_addr,
		&((struct sockaddr_in6 *) sdetails->hostinfo->ai_addr)->sin6_addr,
		sizeof(sdetails->addr->in6.sin6_addr));

      /* Iterate to the next available address */
      sdetails->valid = sdetails->hostinfo->ai_next != NULL;
      sdetails->hostinfo = sdetails->hostinfo->ai_next;
      return 1;
    }
  else if (sdetails->valid)
    {
      /* When using an IP address, we return the address only once */
      sdetails->valid = 0;
      return 1;
    }
  /* Stop iterating here, we used all available addresses */
  return 0;
}

static char *domain_rev4(int from_file, char *server, struct in_addr *addr4, int size)
{
  int i, j;
  char *string;
  int msize;
  u16 flags = 0;
  char domain[29]; /* strlen("xxx.yyy.zzz.ttt.in-addr.arpa")+1 */
  union mysockaddr serv_addr, source_addr;
  char interface[IF_NAMESIZE+1];
  int count = 1, rem, addrbytes, addrbits;
  struct server_details sdetails;

  memset(&sdetails, 0, sizeof(struct server_details));
  sdetails.addr = &serv_addr;
  sdetails.source_addr = &source_addr;
  sdetails.interface = interface;
  sdetails.flags = &flags;
    
  if (!server)
    flags = SERV_LITERAL_ADDRESS;
  else if ((string = parse_server(server, &sdetails)))
    return string;
  
  if (from_file)
    flags |= SERV_FROM_FILE;
 
  rem = size & 0x7;
  addrbytes = (32 - size) >> 3;
  addrbits = (32 - size) & 7;
  
  if (size > 32 || size < 1)
    return _("bad IPv4 prefix length");
  
  /* Zero out last address bits according to CIDR mask */
  ((u8 *)addr4)[3-addrbytes] &= ~((1 << addrbits)-1);
  
  size = size & ~0x7;
  
  if (rem != 0)
    count = 1 << (8 - rem);
  
  for (i = 0; i < count; i++)
    {
      *domain = 0;
      string = domain;
      msize = size/8;
      
      for (j = (rem == 0) ? msize-1 : msize; j >= 0; j--)
	{ 
	  int dig = ((unsigned char *)addr4)[j];
	  
	  if (j == msize)
	    dig += i;
	  
	  string += sprintf(string, "%d.", dig);
	}
      
      sprintf(string, "in-addr.arpa");

      if (flags & SERV_LITERAL_ADDRESS)
	{
	  if (!add_update_server(flags, &serv_addr, &source_addr, interface, domain, NULL))
	    return  _("error");
	}
      else
	{
	  /* Always reset server as valid here, so we can add the same upstream
	     server address multiple times for each x.y.z.in-addr.arpa  */
	  sdetails.valid = 1;
	  while (parse_server_next(&sdetails))
	    {
	      if ((string = parse_server_addr(&sdetails)))
		return string;
	      
	      if (!add_update_server(flags, &serv_addr, &source_addr, interface, domain, NULL))
		return  _("error");
	    }

	  if (sdetails.orig_hostinfo)
	    freeaddrinfo(sdetails.orig_hostinfo);
	}
    }
  
  return NULL;
}

static char *domain_rev6(int from_file, char *server, struct in6_addr *addr6, int size)
{
  int i, j;
  char *string;
  int msize;
  u16 flags = 0;
  char domain[73]; /* strlen("32*<n.>ip6.arpa")+1 */
  union mysockaddr serv_addr, source_addr;
  char interface[IF_NAMESIZE+1];
  int count = 1, rem, addrbytes, addrbits;
  struct server_details sdetails;
  
  memset(&sdetails, 0, sizeof(struct server_details));
  sdetails.addr = &serv_addr;
  sdetails.source_addr = &source_addr;
  sdetails.interface = interface;
  sdetails.flags = &flags;
   
  if (!server)
    flags = SERV_LITERAL_ADDRESS;
  else if ((string = parse_server(server, &sdetails)))
    return string;

  if (from_file)
    flags |= SERV_FROM_FILE;
  
  rem = size & 0x3;
  addrbytes = (128 - size) >> 3;
  addrbits = (128 - size) & 7;
  
  if (size > 128 || size < 1)
    return _("bad IPv6 prefix length");
  
  /* Zero out last address bits according to CIDR mask */
  addr6->s6_addr[15-addrbytes] &= ~((1 << addrbits) - 1);
  
  size = size & ~0x3;
  
  if (rem != 0)
    count = 1 << (4 - rem);
      
  for (i = 0; i < count; i++)
    {
      *domain = 0;
      string = domain;
      msize = size/4;
  
      for (j = (rem == 0) ? msize-1 : msize; j >= 0; j--)
	{ 
	  int dig = ((unsigned char *)addr6)[j>>1];
	  
	  dig = j & 1 ? dig & 15 : dig >> 4;
	  
	  if (j == msize)
	    dig += i;
	  
	  string += sprintf(string, "%.1x.", dig);
	}
      
      sprintf(string, "ip6.arpa");

      if (flags & SERV_LITERAL_ADDRESS)
	{
	  if (!add_update_server(flags, &serv_addr, &source_addr, interface, domain, NULL))
	    return  _("error");
	}
      else
	{
	  /* Always reset server as valid here, so we can add the same upstream
	     server address multiple times for each x.y.z.ip6.arpa  */
	  sdetails.valid = 1;
	  while (parse_server_next(&sdetails))
	    {
	      if ((string = parse_server_addr(&sdetails)))
		return string;
	      
	      if (!add_update_server(flags, &serv_addr, &source_addr, interface, domain, NULL))
		return  _("error");
	    }

	  if (sdetails.orig_hostinfo)
	    freeaddrinfo(sdetails.orig_hostinfo);
	}
    }
  
  return NULL;
}

#ifdef HAVE_DHCP

static int is_tag_prefix(char *arg)
{
  if (arg && (strstr(arg, "net:") == arg || strstr(arg, "tag:") == arg))
    return 1;
  
  return 0;
}

static char *set_prefix(char *arg)
{
   if (strstr(arg, "set:") == arg)
     return arg+4;
   
   return arg;
}

static struct dhcp_netid *dhcp_netid_create(const char *net, struct dhcp_netid *next)
{
  struct dhcp_netid *tt;
  tt = opt_malloc(sizeof (struct dhcp_netid));
  tt->net = opt_string_alloc(net);
  tt->next = next;
  return tt;
}

static void dhcp_netid_free(struct dhcp_netid *nid)
{
  while (nid)
    {
      struct dhcp_netid *tmp = nid;
      nid = nid->next;
      free(tmp->net);
      free(tmp);
    }
}

/* Parse one or more tag:s before parameters.
 * Moves arg to the end of tags. */
static struct dhcp_netid * dhcp_tags(char **arg)
{
  struct dhcp_netid *id = NULL;

  while (is_tag_prefix(*arg))
    {
      char *comma = split(*arg);
      id = dhcp_netid_create((*arg)+4, id);
      *arg = comma;
    };
  if (!*arg)
    {
      dhcp_netid_free(id);
      id = NULL;
    }
  return id;
}

static void dhcp_netid_list_free(struct dhcp_netid_list *netid)
{
  while (netid)
    {
      struct dhcp_netid_list *tmplist = netid;
      netid = netid->next;
      dhcp_netid_free(tmplist->list);
      free(tmplist);
    }
}

static void dhcp_config_free(struct dhcp_config *config)
{
  if (config)
    {
      struct hwaddr_config *hwaddr = config->hwaddr;
      
      while (hwaddr)
        {
	  struct hwaddr_config *tmp = hwaddr;
          hwaddr = hwaddr->next;
	  free(tmp);
        }
      
      dhcp_netid_list_free(config->netid);
      dhcp_netid_free(config->filter);
      
      if (config->flags & CONFIG_CLID)
        free(config->clid);
      if (config->flags & CONFIG_NAME)
	free(config->hostname);

#ifdef HAVE_DHCP6
      if (config->flags & CONFIG_ADDR6)
	{
	  struct addrlist *addr, *tmp;
	  
	  for (addr = config->addr6; addr; addr = tmp)
	    {
	      tmp = addr->next;
	      free(addr);
	    }
	}
#endif

      free(config);
    }
}

static void dhcp_context_free(struct dhcp_context *ctx)
{
  if (ctx)
    {
      dhcp_netid_free(ctx->filter);
      free(ctx->netid.net);
#ifdef HAVE_DHCP6
      free(ctx->template_interface);
#endif
      free(ctx);
    }
}

static void dhcp_opt_free(struct dhcp_opt *opt)
{
  if (opt->flags & DHOPT_VENDOR)
    free(opt->u.vendor_class);
  dhcp_netid_free(opt->netid);
  free(opt->val);
  free(opt);
}


/* This is too insanely large to keep in-line in the switch */
static int parse_dhcp_opt(char *errstr, char *arg, int flags)
{
  struct dhcp_opt *new = opt_malloc(sizeof(struct dhcp_opt));
  char lenchar = 0, *cp;
  int addrs, digs, is_addr, is_addr6, is_hex, is_dec, is_string, dots;
  char *comma = NULL;
  u16 opt_len = 0;
  int is6 = 0;
  int option_ok = 0;

  new->len = 0;
  new->flags = flags;
  new->netid = NULL;
  new->val = NULL;
  new->opt = 0;
  
  while (arg)
    {
      comma = split(arg);      

      for (cp = arg; *cp; cp++)
	if (*cp < '0' || *cp > '9')
	  break;
      
      if (!*cp)
	{
	  new->opt = atoi(arg);
	  opt_len = 0;
	  option_ok = 1;
	  break;
	}
      
      if (strstr(arg, "option:") == arg)
	{
	  if ((new->opt = lookup_dhcp_opt(AF_INET, arg+7)) != -1)
	    {
	      opt_len = lookup_dhcp_len(AF_INET, new->opt);
	      /* option:<optname> must follow tag and vendor string. */
	      if (!(opt_len & OT_INTERNAL) || flags == DHOPT_MATCH)
		option_ok = 1;
	    }
	  break;
	}
#ifdef HAVE_DHCP6
      else if (strstr(arg, "option6:") == arg)
	{
	  for (cp = arg+8; *cp; cp++)
	    if (*cp < '0' || *cp > '9')
	      break;
	 
	  if (!*cp)
	    {
	      new->opt = atoi(arg+8);
	      opt_len = 0;
	      option_ok = 1;
	    }
	  else
	    {
	      if ((new->opt = lookup_dhcp_opt(AF_INET6, arg+8)) != -1)
		{
		  opt_len = lookup_dhcp_len(AF_INET6, new->opt);
		  if (!(opt_len & OT_INTERNAL) || flags == DHOPT_MATCH)
		    option_ok = 1;
		}
	    }
	  /* option6:<opt>|<optname> must follow tag and vendor string. */
	  is6 = 1;
	  break;
	}
#endif
      else if (strstr(arg, "vendor:") == arg)
	{
	  new->u.vendor_class = (unsigned char *)opt_string_alloc(arg+7);
	  new->flags |= DHOPT_VENDOR;
	  if ((new->flags & DHOPT_ENCAPSULATE) || flags == DHOPT_MATCH)
	    goto_err(_("inappropriate vendor:"));
	}
      else if (strstr(arg, "encap:") == arg)
	{
	  new->u.encap = atoi(arg+6);
	  new->flags |= DHOPT_ENCAPSULATE;
	  if ((new->flags & DHOPT_VENDOR) || flags == DHOPT_MATCH)
	    goto_err(_("inappropriate encap:"));
	}
      else if (strstr(arg, "vi-encap:") == arg)
	{
	  new->u.encap = atoi(arg+9);
	  new->flags |= DHOPT_RFC3925;
	  if (flags == DHOPT_MATCH)
	    {
	      option_ok = 1;
	      break;
	    }
	}
      else
	{
	  /* allow optional "net:" or "tag:" for consistency */
	  const char *name = (is_tag_prefix(arg)) ? arg+4 : set_prefix(arg);
	  new->netid = dhcp_netid_create(name, new->netid);
	}
      
      arg = comma; 
    }

#ifdef HAVE_DHCP6
  if (is6)
    {
      if (new->flags & (DHOPT_VENDOR | DHOPT_ENCAPSULATE))
	goto_err(_("unsupported encapsulation for IPv6 option"));
      
      if (opt_len == 0 &&
	  !(new->flags & DHOPT_RFC3925))
	opt_len = lookup_dhcp_len(AF_INET6, new->opt);
    }
  else
#endif
    if (opt_len == 0 &&
	!(new->flags & (DHOPT_VENDOR | DHOPT_ENCAPSULATE | DHOPT_RFC3925)))
      opt_len = lookup_dhcp_len(AF_INET, new->opt);
  
  /* option may be missing with rfc3925 match */
  if (!option_ok)
    goto_err(_("bad dhcp-option"));
  
  if (comma)
    {
      /* characterise the value */
      char c;
      int found_dig = 0, found_colon = 0;
      is_addr = is_addr6 = is_hex = is_dec = is_string = 1;
      addrs = digs = 1;
      dots = 0;
      for (cp = comma; (c = *cp); cp++)
	if (c == ',')
	  {
	    addrs++;
	    is_dec = is_hex = 0;
	  }
	else if (c == ':')
	  {
	    digs++;
	    is_dec = is_addr = 0;
	    found_colon = 1;
	  }
	else if (c == '/') 
	  {
	    is_addr6 = is_dec = is_hex = 0;
	    if (cp == comma) /* leading / means a pathname */
	      is_addr = 0;
	  } 
	else if (c == '.')	
	  {
	    is_dec = is_hex = 0;
	    dots++;
	  }
	else if (c == '-')
	  is_hex = is_addr = is_addr6 = 0;
	else if (c == ' ')
	  is_dec = is_hex = 0;
	else if (!(c >='0' && c <= '9'))
	  {
	    is_addr = 0;
	    if (cp[1] == 0 && is_dec &&
		(c == 'b' || c == 's' || c == 'i'))
	      {
		lenchar = c;
		*cp = 0;
	      }
	    else
	      is_dec = 0;
	    if (!((c >='A' && c <= 'F') ||
		  (c >='a' && c <= 'f') || 
		  (c == '*' && (flags & DHOPT_MATCH))))
	      {
		is_hex = 0;
		if (c != '[' && c != ']')
		  is_addr6 = 0;
	      }
	  }
	else
	  found_dig = 1;
     
      if (!found_dig)
	is_dec = is_addr = 0;

      if (!found_colon)
	is_addr6 = 0;

#ifdef HAVE_DHCP6
      /* NTP server option takes hex, addresses or FQDN */
      if (is6 && new->opt == OPTION6_NTP_SERVER && !is_hex)
	opt_len |= is_addr6 ? OT_ADDR_LIST : OT_RFC1035_NAME;
#endif
     
      /* We know that some options take addresses */
      if (opt_len & OT_ADDR_LIST)
	{
	  is_string = is_dec = is_hex = 0;
	  
	  if (!is6 && (!is_addr || dots == 0))
	    goto_err(_("bad IP address"));

	   if (is6 && !is_addr6)
	     goto_err(_("bad IPv6 address"));
	}
      /* or names */
      else if (opt_len & (OT_NAME | OT_RFC1035_NAME | OT_CSTRING))
	is_addr6 = is_addr = is_dec = is_hex = 0;
      
      if (found_dig && (opt_len & OT_TIME) && strlen(comma) > 0)
	{
	  int val, fac = 1;

	  switch (comma[strlen(comma) - 1])
	    {
	    case 'w':
	    case 'W':
	      fac *= 7;
	      /* fall through */
	    case 'd':
	    case 'D':
	      fac *= 24;
	      /* fall through */
	    case 'h':
	    case 'H':
	      fac *= 60;
	      /* fall through */
	    case 'm':
	    case 'M':
	      fac *= 60;
	      /* fall through */
	    case 's':
	    case 'S':
	      comma[strlen(comma) - 1] = 0;
	    }
	  
	  new->len = 4;
	  new->val = opt_malloc(4);
	  val = atoi(comma);
	  *((int *)new->val) = htonl(val * fac);	  
	}  
      else if (is_hex && digs > 1)
	{
	  new->len = digs;
	  new->val = opt_malloc(new->len);
	  parse_hex(comma, new->val, digs, (flags & DHOPT_MATCH) ? &new->u.wildcard_mask : NULL, NULL);
	  new->flags |= DHOPT_HEX;
	}
      else if (is_dec)
	{
	  int i, val = atoi(comma);
	  /* assume numeric arg is 1 byte except for
	     options where it is known otherwise.
	     For vendor class option, we have to hack. */
	  if (opt_len != 0)
	    new->len = opt_len;
	  else if (val & 0xffff0000)
	    new->len = 4;
	  else if (val & 0xff00)
	    new->len = 2;
	  else
	    new->len = 1;

	  if (lenchar == 'b')
	    new->len = 1;
	  else if (lenchar == 's')
	    new->len = 2;
	  else if (lenchar == 'i')
	    new->len = 4;
	  
	  new->val = opt_malloc(new->len);
	  for (i=0; i<new->len; i++)
	    new->val[i] = val>>((new->len - i - 1)*8);
	}
      else if (is_addr && !is6)	
	{
	  struct in_addr in;
	  unsigned char *op;
	  char *slash;
	  /* max length of address/subnet descriptor is five bytes,
	     add one for the option 120 enc byte too */
	  new->val = op = opt_malloc((5 * addrs) + 1);
	  new->flags |= DHOPT_ADDR;

	  if (!(new->flags & (DHOPT_ENCAPSULATE | DHOPT_VENDOR | DHOPT_RFC3925)) && 
	      new->opt == OPTION_SIP_SERVER)
	    {
	      *(op++) = 1; /* RFC 3361 "enc byte" */
	      new->flags &= ~DHOPT_ADDR;
	    }
	  while (addrs--) 
	    {
	      cp = comma;
	      comma = split(cp);
	      slash = split_chr(cp, '/');
	      if (!inet_pton(AF_INET, cp, &in))
		goto_err(_("bad IPv4 address"));
	      if (!slash)
		{
		  memcpy(op, &in, INADDRSZ);
		  op += INADDRSZ;
		}
	      else
		{
		  unsigned char *p = (unsigned char *)&in;
		  int netsize = atoi(slash);
		  *op++ = netsize;
		  if (netsize > 0)
		    *op++ = *p++;
		  if (netsize > 8)
		    *op++ = *p++;
		  if (netsize > 16)
		    *op++ = *p++;
		  if (netsize > 24)
		    *op++ = *p++;
		  new->flags &= ~DHOPT_ADDR; /* cannot re-write descriptor format */
		} 
	    }
	  new->len = op - new->val;
	}
      else if (is_addr6 && is6)
	{
	  unsigned char *op;
	  new->val = op = opt_malloc(16 * addrs);
	  new->flags |= DHOPT_ADDR6;
	  while (addrs--) 
	    {
	      cp = comma;
	      comma = split(cp);
	      
	      /* check for [1234::7] */
	      if (*cp == '[')
		cp++;
	      if (strlen(cp) > 1 && cp[strlen(cp)-1] == ']')
		cp[strlen(cp)-1] = 0;
	      
	      if (inet_pton(AF_INET6, cp, op))
		{
		  op += IN6ADDRSZ;
		  continue;
		}

	      goto_err(_("bad IPv6 address"));
	    } 
	  new->len = op - new->val;
	}
      else if (is_string)
	{
 	  /* text arg */
	  if ((new->opt == OPTION_DOMAIN_SEARCH || new->opt == OPTION_SIP_SERVER) &&
	      !is6 && !(new->flags & (DHOPT_ENCAPSULATE | DHOPT_VENDOR | DHOPT_RFC3925)))
	    {
	      /* dns search, RFC 3397, or SIP, RFC 3361 */
	      unsigned char *q, *r, *tail;
	      unsigned char *p, *m = NULL, *newp;
	      size_t newlen, len = 0;
	      int header_size = (new->opt == OPTION_DOMAIN_SEARCH) ? 0 : 1;
	      
	      arg = comma;
	      comma = split(arg);
	      
	      while (arg && *arg)
		{
		  char *in, *dom = NULL;
		  size_t domlen = 1;
		  /* Allow "." as an empty domain */
		  if (strcmp (arg, ".") != 0)
		    {
		      if (!(dom = canonicalise_opt(arg)))
			goto_err(_("bad domain in dhcp-option"));
			
		      domlen = strlen(dom) + 2;
		    }
		      
		  newp = opt_malloc(len + domlen + header_size);
		  if (m)
		    {
		      memcpy(newp, m, header_size + len);
		      free(m);
		    }
		  m = newp;
		  p = m + header_size;
		  q = p + len;
		  
		  /* add string on the end in RFC1035 format */
		  for (in = dom; in && *in;) 
		    {
		      unsigned char *cp = q++;
		      int j;
		      for (j = 0; *in && (*in != '.'); in++, j++)
			*q++ = *in;
		      *cp = j;
		      if (*in)
			in++;
		    }
		  *q++ = 0;
		  free(dom);
		  
		  /* Now tail-compress using earlier names. */
		  newlen = q - p;
		  for (tail = p + len; *tail; tail += (*tail) + 1)
		    for (r = p; r - p < (int)len; r += (*r) + 1)
		      if (strcmp((char *)r, (char *)tail) == 0)
			{
			  PUTSHORT((r - p) | 0xc000, tail); 
			  newlen = tail - p;
			  goto end;
			}
		end:
		  len = newlen;
		  
		  arg = comma;
		  comma = split(arg);
		}
      
	      /* RFC 3361, enc byte is zero for names */
	      if (new->opt == OPTION_SIP_SERVER && m)
		m[0] = 0;
	      new->len = (int) len + header_size;
	      new->val = m;
	    }
#ifdef HAVE_DHCP6
	  else if (comma && (opt_len & OT_CSTRING))
	    {
	      /* length fields are two bytes so need 16 bits for each string */
	      int i, commas = 1;
	      unsigned char *p, *newp;

	      for (i = 0; comma[i]; i++)
		if (comma[i] == ',')
		  commas++;
	      
	      newp = opt_malloc(strlen(comma)+(2*commas));	  
	      p = newp;
	      arg = comma;
	      comma = split(arg);
	      
	      while (arg && *arg)
		{
		  u16 len = strlen(arg);
		  unhide_metas(arg);
		  PUTSHORT(len, p);
		  memcpy(p, arg, len);
		  p += len; 

		  arg = comma;
		  comma = split(arg);
		}

	      new->val = newp;
	      new->len = p - newp;
	    }
	  else if (comma && (opt_len & OT_RFC1035_NAME))
	    {
	      unsigned char *p = NULL, *q, *newp, *end;
	      int len = 0;
	      int header_size = (is6 && new->opt == OPTION6_NTP_SERVER) ? 4 : 0;
	      arg = comma;
	      comma = split(arg);
	      
	      while (arg && *arg)
		{
		  char *dom = canonicalise_opt(arg);
		  if (!dom)
		    goto_err(_("bad domain in dhcp-option"));
		    		  
		  newp = opt_malloc(len + header_size + strlen(dom) + 2);
		  
		  if (p)
		    {
		      memcpy(newp, p, len);
		      free(p);
		    }
		  
		  p = newp;
		  q = p + len;
		  end = do_rfc1035_name(q + header_size, dom, NULL);
		  *end++ = 0;
		  if (is6 && new->opt == OPTION6_NTP_SERVER)
		    {
		      PUTSHORT(NTP_SUBOPTION_SRV_FQDN, q);
		      PUTSHORT(end - q - 2, q);
		    }
		  len = end - p;
		  free(dom);

		  arg = comma;
		  comma = split(arg);
		}
	      
	      new->val = p;
	      new->len = len;
	    }
#endif
	  else
	    {
	      new->len = strlen(comma);
	      /* keep terminating zero on string */
	      new->val = (unsigned char *)opt_string_alloc(comma);
	      new->flags |= DHOPT_STRING;
	    }
	}
    }

  if (!is6 && 
      ((new->len > 255) || 
      (new->len > 253 && (new->flags & (DHOPT_VENDOR | DHOPT_ENCAPSULATE))) ||
       (new->len > 250 && (new->flags & DHOPT_RFC3925))))
    goto_err(_("dhcp-option too long"));
  
  if (flags == DHOPT_MATCH)
    {
      if ((new->flags & (DHOPT_ENCAPSULATE | DHOPT_VENDOR)) ||
	  !new->netid ||
	  new->netid->next)
	goto_err(_("illegal dhcp-match"));
       
      if (is6)
	{
	  new->next = daemon->dhcp_match6;
	  daemon->dhcp_match6 = new;
	}
      else
	{
	  new->next = daemon->dhcp_match;
	  daemon->dhcp_match = new;
	}
    }
  else if (is6)
    {
      new->next = daemon->dhcp_opts6;
      daemon->dhcp_opts6 = new;
    }
  else
    {
      new->next = daemon->dhcp_opts;
      daemon->dhcp_opts = new;
    }
    
  return 1;
on_error:
  dhcp_opt_free(new);
  return 0;
}

#endif

void set_option_bool(unsigned int opt)
{
  option_var(opt) |= option_val(opt);
}

void reset_option_bool(unsigned int opt)
{
  option_var(opt) &= ~(option_val(opt));
}

static int one_opt(int option, char *arg, char *errstr, char *gen_err, int command_line, int servers_only)
{      
  int i;
  char *comma;

  if (option == '?')
    ret_err(gen_err);
  
  for (i=0; usage[i].opt != 0; i++)
    if (usage[i].opt == option)
      {
	 int rept = usage[i].rept;
	 
	 if (command_line)
	   {
	     /* command line */
	     if (rept == ARG_USED_CL)
	       ret_err(_("illegal repeated flag"));
	     if (rept == ARG_ONE)
	       usage[i].rept = ARG_USED_CL;
	   }
	 else
	   {
	     /* allow file to override command line */
	     if (rept == ARG_USED_FILE)
	       ret_err(_("illegal repeated keyword"));
	     if (rept == ARG_USED_CL || rept == ARG_ONE)
	       usage[i].rept = ARG_USED_FILE;
	   }

	 if (rept != ARG_DUP && rept != ARG_ONE && rept != ARG_USED_CL) 
	   {
	     set_option_bool(rept);
	     return 1;
	   }
       
	 break;
      }
  
  switch (option)
    { 
    case 'C': /* --conf-file */
      {
	char *file = opt_string_alloc(arg);
	if (file)
	  {
	    one_file(file, 0);
	    free(file);
	  }
	break;
      }

    case LOPT_CONF_SCRIPT: /* --conf-script */
      {
	char *file = opt_string_alloc(arg);
	if (file)
	  {
	    one_file(file, LOPT_CONF_SCRIPT);
	    free(file);
	  }
	break;
      }

    case '7': /* --conf-dir */	      
      {
	DIR *dir_stream;
	struct dirent *ent;
	char *directory, *path;
	struct list {
	  char *name;
	  struct list *next;
	} *ignore_suffix = NULL, *match_suffix = NULL, *files = NULL, *li;
	
	comma = split(arg);
	if (!(directory = opt_string_alloc(arg)))
	  break;
	
	for (arg = comma; arg; arg = comma) 
	  {
	    comma = split(arg);
	    if (strlen(arg) != 0)
	      {
		li = opt_malloc(sizeof(struct list));
		if (*arg == '*')
		  {
		    /* "*" with no suffix is a no-op */
		    if (arg[1] == 0)
		      free(li);
		    else
		      {
			li->next = match_suffix;
			match_suffix = li;
			/* Have to copy: buffer is overwritten */
			li->name = opt_string_alloc(arg+1);
		      }
		  }
		else
		  {
		    li->next = ignore_suffix;
		    ignore_suffix = li;
		    /* Have to copy: buffer is overwritten */
		    li->name = opt_string_alloc(arg);
		  }
	      }
	  }
	
	if (!(dir_stream = opendir(directory)))
	  die(_("cannot access directory %s: %s"), directory, EC_FILE);
	
	while ((ent = readdir(dir_stream)))
	  {
	    size_t len = strlen(ent->d_name);
	    struct stat buf;
	    
	    /* ignore emacs backups and dotfiles */
	    if (len == 0 ||
		ent->d_name[len - 1] == '~' ||
		(ent->d_name[0] == '#' && ent->d_name[len - 1] == '#') ||
		ent->d_name[0] == '.')
	      continue;

	    if (match_suffix)
	      {
		for (li = match_suffix; li; li = li->next)
		  {
		    /* check for required suffices */
		    size_t ls = strlen(li->name);
		    if (len > ls &&
			strcmp(li->name, &ent->d_name[len - ls]) == 0)
		      break;
		  }
		if (!li)
		  continue;
	      }
	    
	    for (li = ignore_suffix; li; li = li->next)
	      {
		/* check for proscribed suffices */
		size_t ls = strlen(li->name);
		if (len > ls &&
		    strcmp(li->name, &ent->d_name[len - ls]) == 0)
		  break;
	      }
	    if (li)
	      continue;
	    
	    path = opt_malloc(strlen(directory) + len + 2);
	    strcpy(path, directory);
	    strcat(path, "/");
	    strcat(path, ent->d_name);

	    /* files must be readable */
	    if (stat(path, &buf) == -1)
	      die(_("cannot access %s: %s"), path, EC_FILE);
	    
	    /* only reg files allowed. */
	    if (S_ISREG(buf.st_mode))
	      {
		/* sort files into order. */
		struct list **up, *new = opt_malloc(sizeof(struct list));
		new->name = path;
		
		for (up = &files, li = files; li; up = &li->next, li = li->next)
		  if (strcmp(li->name, path) >=0)
		    break;

		new->next = li;
		*up = new;
	      }
	    else
	      free(path);

	  }

	for (li = files; li; li = li->next)
	  one_file(li->name, 0);
      	
	closedir(dir_stream);
	free(directory);
	for(; ignore_suffix; ignore_suffix = li)
	  {
	    li = ignore_suffix->next;
	    free(ignore_suffix->name);
	    free(ignore_suffix);
	  }
	for(; match_suffix; match_suffix = li)
	  {
	    li = match_suffix->next;
	    free(match_suffix->name);
	    free(match_suffix);
	  }
	for(; files; files = li)
	  {
	    li = files->next;
	    free(files->name);
	    free(files);
	  }
	break;
      }

    case LOPT_ADD_SBNET: /* --add-subnet */
      set_option_bool(OPT_CLIENT_SUBNET);
      if (arg)
	{
          char *err, *end;
	  comma = split(arg);

          struct mysubnet* new = opt_malloc(sizeof(struct mysubnet));
          if ((end = split_chr(arg, '/')))
	    {
	      /* has subnet+len */
	      err = parse_mysockaddr(arg, &new->addr);
	      if (err)
		ret_err_free(err, new);
	      if (!atoi_check(end, &new->mask))
		ret_err_free(gen_err, new);
	      new->addr_used = 1;
	    } 
	  else if (!atoi_check(arg, &new->mask))
	    ret_err_free(gen_err, new);
	    
          daemon->add_subnet4 = new;

          if (comma)
            {
	      new = opt_malloc(sizeof(struct mysubnet));
	      if ((end = split_chr(comma, '/')))
		{
		  /* has subnet+len */
                  err = parse_mysockaddr(comma, &new->addr);
                  if (err)
                    ret_err_free(err, new);
                  if (!atoi_check(end, &new->mask))
                    ret_err_free(gen_err, new);
                  new->addr_used = 1;
                }
              else
                {
                  if (!atoi_check(comma, &new->mask))
                    ret_err_free(gen_err, new);
                }
          
	      daemon->add_subnet6 = new;
	    }
	}
      break;

    case '1': /* --enable-dbus */
      set_option_bool(OPT_DBUS);
      if (arg)
	daemon->dbus_name = opt_string_alloc(arg);
      else
	daemon->dbus_name = DNSMASQ_SERVICE;
      break;

    case LOPT_UBUS: /* --enable-ubus */
      set_option_bool(OPT_UBUS);
      if (arg)
	daemon->ubus_name = opt_string_alloc(arg);
      else
	daemon->ubus_name = DNSMASQ_UBUS_NAME;
      break;

    case '8': /* --log-facility */
      /* may be a filename */
      if (strchr(arg, '/') || strcmp (arg, "-") == 0)
	daemon->log_file = opt_string_alloc(arg);
      else
	{	  
#ifdef __ANDROID__
	  ret_err(_("setting log facility is not possible under Android"));
#else
	  for (i = 0; facilitynames[i].c_name; i++)
	    if (hostname_isequal((char *)facilitynames[i].c_name, arg))
	      break;
	  
	  if (facilitynames[i].c_name)
	    daemon->log_fac = facilitynames[i].c_val;
	  else
	    ret_err(_("bad log facility"));
#endif
	}
      break;

    case 'x': /* --pid-file */
      daemon->runfile = opt_string_alloc(arg);
      break;

    case 'r': /* --resolv-file */
      {
	char *name = opt_string_alloc(arg);
	struct resolvc *new, *list = daemon->resolv_files;
	
	if (list && list->is_default)
	  {
	    /* replace default resolv file - possibly with nothing */
	    if (name)
	      {
		list->is_default = 0;
		list->name = name;
	      }
	    else
	      list = NULL;
	  }
	else if (name)
	  {
	    new = opt_malloc(sizeof(struct resolvc));
	    new->next = list;
	    new->name = name;
	    new->is_default = 0;
	    new->mtime = 0;
	    new->logged = 0;
	    list = new;
	  }
	daemon->resolv_files = list;
	break;
      }

    case LOPT_SERVERS_FILE:
      daemon->servers_file = opt_string_alloc(arg);
      break;
      
    case 'm':  /* --mx-host */
      {
	int pref = 1;
	struct mx_srv_record *new;
	char *name, *target = NULL;

	if ((comma = split(arg)))
	  {
	    char *prefstr;
	    if ((prefstr = split(comma)) && !atoi_check16(prefstr, &pref))
	      ret_err(_("bad MX preference"));
	  }
	
	if (!(name = canonicalise_opt(arg)) || 
	    (comma && !(target = canonicalise_opt(comma))))
	  {
	    free(name);
	    free(target);
	    ret_err(_("bad MX name"));
	  }
	
	new = opt_malloc(sizeof(struct mx_srv_record));
	new->next = daemon->mxnames;
	daemon->mxnames = new;
	new->issrv = 0;
	new->name = name;
	new->target = target; /* may be NULL */
	new->weight = pref;
	break;
      }
      
    case 't': /*  --mx-target */
      if (!(daemon->mxtarget = canonicalise_opt(arg)))
	ret_err(_("bad MX target"));
      break;

    case LOPT_DUMPFILE:  /* --dumpfile */
      daemon->dump_file = opt_string_alloc(arg);
      break;

    case LOPT_DUMPMASK:  /* --dumpmask */
      daemon->dump_mask = strtol(arg, NULL, 0);
      break;
      
#ifdef HAVE_DHCP      
    case 'l':  /* --dhcp-leasefile */
      daemon->lease_file = opt_string_alloc(arg);
      break;
      
      /* Sorry about the gross pre-processor abuse */
    case '6':             /* --dhcp-script */
    case LOPT_LUASCRIPT:  /* --dhcp-luascript */
#  if !defined(HAVE_SCRIPT)
      ret_err(_("recompile with HAVE_SCRIPT defined to enable lease-change scripts"));
#  else
      if (option == LOPT_LUASCRIPT)
#    if !defined(HAVE_LUASCRIPT)
	ret_err(_("recompile with HAVE_LUASCRIPT defined to enable Lua scripts"));
#    else
        daemon->luascript = opt_string_alloc(arg);
#    endif
      else
        daemon->lease_change_command = opt_string_alloc(arg);
#  endif
      break;
#endif /* HAVE_DHCP */

    case LOPT_DHCP_HOST:     /* --dhcp-hostsfile */
    case LOPT_DHCP_OPTS:     /* --dhcp-optsfile */
    case 'H':                /* --addn-hosts */
      {
	struct hostsfile *new = opt_malloc(sizeof(struct hostsfile));
	new->fname = opt_string_alloc(arg);
	new->index = daemon->host_index++;
	new->flags = 0;
	if (option == 'H')
	  {
	    new->next = daemon->addn_hosts;
	    daemon->addn_hosts = new;
	  }
	else if (option == LOPT_DHCP_HOST)
	  {
	    new->next = daemon->dhcp_hosts_file;
	    daemon->dhcp_hosts_file = new;
	  }
	else if (option == LOPT_DHCP_OPTS)
	  {
	    new->next = daemon->dhcp_opts_file;
	    daemon->dhcp_opts_file = new;
	  }
	
	break;
      }

    case LOPT_DHCP_INOTIFY:  /* --dhcp-hostsdir */
    case LOPT_DHOPT_INOTIFY: /* --dhcp-optsdir */
    case LOPT_HOST_INOTIFY:  /* --hostsdir */
      {
	struct dyndir *new = opt_malloc(sizeof(struct dyndir));
	new->dname = opt_string_alloc(arg);
	new->flags = 0;
	new->next = daemon->dynamic_dirs;
	daemon->dynamic_dirs = new; 
	if (option == LOPT_DHCP_INOTIFY)
	new->flags |= AH_DHCP_HST;
	else if (option == LOPT_DHOPT_INOTIFY)
	new->flags |= AH_DHCP_OPT;
	else if (option == LOPT_HOST_INOTIFY)
	new->flags |= AH_HOSTS;

	break;
      }
      
    case LOPT_AUTHSERV: /* --auth-server */
      comma = split(arg);
      
      daemon->authserver = opt_string_alloc(arg);
      
      while ((arg = comma))
	{
	  struct iname *new = opt_malloc(sizeof(struct iname));
	  comma = split(arg);
	  new->name = NULL;
	  unhide_metas(arg);
	  if (inet_pton(AF_INET, arg, &new->addr.in.sin_addr) > 0)
	    new->addr.sa.sa_family = AF_INET;
	  else if (inet_pton(AF_INET6, arg, &new->addr.in6.sin6_addr) > 0)
	    new->addr.sa.sa_family = AF_INET6;
	  else
	    {
	      char *fam = split_chr(arg, '/');
	      new->name = opt_string_alloc(arg);
	      new->addr.sa.sa_family = 0;
	      if (fam)
		{
		  if (strcmp(fam, "4") == 0)
		    new->addr.sa.sa_family = AF_INET;
		  else if (strcmp(fam, "6") == 0)
		    new->addr.sa.sa_family = AF_INET6;
		  else
		  {
		    free(new->name);
		    ret_err_free(gen_err, new);
		  }
		} 
	    }
	  new->next = daemon->authinterface;
	  daemon->authinterface = new;
	};
            
      break;

    case LOPT_AUTHSFS: /* --auth-sec-servers */
      {
	struct name_list *new;

	do {
	  comma = split(arg);
	  new = opt_malloc(sizeof(struct name_list));
	  new->name = opt_string_alloc(arg);
	  new->next = daemon->secondary_forward_server;
	  daemon->secondary_forward_server = new;
	  arg = comma;
	} while (arg);
	break;
      }
	
    case LOPT_AUTHZONE: /* --auth-zone */
      {
	struct auth_zone *new;
	
	comma = split(arg);
		
	new = opt_malloc(sizeof(struct auth_zone));
	new->domain = canonicalise_opt(arg);
	if (!new->domain)
	  ret_err_free(_("invalid auth-zone"), new);
 	new->subnet = NULL;
	new->exclude = NULL;
	new->interface_names = NULL;
	new->next = daemon->auth_zones;
	daemon->auth_zones = new;

	while ((arg = comma))
	  {
	    int prefixlen = 0;
	    int is_exclude = 0;
	    char *prefix;
	    struct addrlist *subnet =  NULL;
	    union all_addr addr;

	    comma = split(arg);
	    prefix = split_chr(arg, '/');
	    
	    if (prefix && !atoi_check(prefix, &prefixlen))
	      ret_err(gen_err);
	    
	    if (strstr(arg, "exclude:") == arg)
	      {
		    is_exclude = 1;
		    arg = arg+8;
	      }

	    if (inet_pton(AF_INET, arg, &addr.addr4))
	      {
		subnet = opt_malloc(sizeof(struct addrlist));
		subnet->prefixlen = (prefixlen == 0) ? 24 : prefixlen;
		subnet->flags = ADDRLIST_LITERAL;
	      }
	    else if (inet_pton(AF_INET6, arg, &addr.addr6))
	      {
		subnet = opt_malloc(sizeof(struct addrlist));
		subnet->prefixlen = (prefixlen == 0) ? 64 : prefixlen;
		subnet->flags = ADDRLIST_LITERAL | ADDRLIST_IPV6;
	      }
	    else 
	      {
		struct auth_name_list *name =  opt_malloc(sizeof(struct auth_name_list));
		name->name = opt_string_alloc(arg);
		name->flags = AUTH4 | AUTH6;
		name->next = new->interface_names;
		new->interface_names = name;
		if (prefix)
		  {
		    if (prefixlen == 4)
		      name->flags &= ~AUTH6;
		    else if (prefixlen == 6)
		      name->flags &= ~AUTH4;
		    else
		      ret_err(gen_err);
		  }
	      }
	    
	    if (subnet)
	      {
		subnet->addr = addr;

		if (is_exclude)
		  {
		    subnet->next = new->exclude;
		    new->exclude = subnet;
		  }
		else
		  {
		    subnet->next = new->subnet;
		    new->subnet = subnet;
		  }
	      }
	  }
	break;
      }
      
    case  LOPT_AUTHSOA: /* --auth-soa */
      comma = split(arg);
      daemon->soa_sn = (u32)atoi(arg);
      if (comma)
	{
	  char *cp;
	  arg = comma;
	  comma = split(arg);
	  daemon->hostmaster = opt_string_alloc(arg);
	  for (cp = daemon->hostmaster; cp && *cp; cp++)
	    if (*cp == '@')
	      *cp = '.';

	  if (comma)
	    {
	      arg = comma;
	      comma = split(arg); 
	      daemon->soa_refresh = (u32)atoi(arg);
	      if (comma)
		{
		  arg = comma;
		  comma = split(arg); 
		  daemon->soa_retry = (u32)atoi(arg);
		  if (comma)
		    daemon->soa_expiry = (u32)atoi(comma);
		}
	    }
	}

      break;

    case 's':         /* --domain */
    case LOPT_SYNTH:  /* --synth-domain */
      {
	char *d, *d_raw = arg;
	comma = split(arg);
	if (!(d = canonicalise_opt(d_raw)))
	  ret_err(gen_err);
	else
	  {
	    free(d); /* allocate this again below. */
	    if (comma)
	      {
		struct cond_domain *new = opt_malloc(sizeof(struct cond_domain));
		char *netpart;
		
		new->prefix = NULL;
		new->indexed = 0;
		new->prefixlen = 0;
		
		unhide_metas(comma);
		if ((netpart = split_chr(comma, '/')))
		  {
		    int msize;
		    
		    arg = split(netpart);
		    if (!atoi_check(netpart, &msize))
		      ret_err_free(gen_err, new);
		    else if (inet_pton(AF_INET, comma, &new->start))
		      {
			int mask;
			
			if (msize > 32)
			  ret_err_free(_("bad prefix length"), new);
			
			mask = (1 << (32 - msize)) - 1;
			new->is6 = 0; 			  
			new->start.s_addr = ntohl(htonl(new->start.s_addr) & ~mask);
			new->end.s_addr = new->start.s_addr | htonl(mask);
			if (arg)
			  {
			    if (option != 's')
			      {
				if (!(new->prefix = canonicalise_opt(arg)) ||
				    strlen(new->prefix) > MAXLABEL - INET_ADDRSTRLEN)
				  ret_err_free(_("bad prefix"), new);
			      }
			    else if (strcmp(arg, "local") != 0)
			      ret_err_free(gen_err, new);
			    else
			      {
				/* local=/xxx.yyy.zzz.in-addr.arpa/ */
				domain_rev4(0, NULL, &new->start, msize);
				
				/* local=/<domain>/ */
				/* d_raw can't failed to canonicalise here, checked above. */
				add_update_server(SERV_LITERAL_ADDRESS, NULL, NULL, NULL, d_raw, NULL);
			      }
			  }
		      }
		    else if (inet_pton(AF_INET6, comma, &new->start6))
		      {
			u64 mask, addrpart = addr6part(&new->start6);
			
			if (msize > 128)
			  ret_err_free(_("bad prefix length"), new);
			
			mask = (1LLU << (128 - msize)) - 1LLU;
			
			new->is6 = 1;
			new->prefixlen = msize;
			
			/* prefix==64 overflows the mask calculation above */
			if (msize <= 64)
			  mask = (u64)-1LL;
			  
			new->end6 = new->start6;
			setaddr6part(&new->start6, addrpart & ~mask);
			setaddr6part(&new->end6, addrpart | mask);
			
			if (arg)
			  {
			    if (option != 's')
			      {
				if (!(new->prefix = canonicalise_opt(arg)) ||
				    strlen(new->prefix) > MAXLABEL - INET6_ADDRSTRLEN)
				  ret_err_free(_("bad prefix"), new);
			      }	
			    else if (strcmp(arg, "local") != 0)
			      ret_err_free(gen_err, new);
			    else 
			      {
				/* generate the equivalent of
				   local=/xxx.yyy.zzz.ip6.arpa/ */
				domain_rev6(0, NULL, &new->start6, msize);
				
				/* local=/<domain>/ */
				/* d_raw can't failed to canonicalise here, checked above. */
				add_update_server(SERV_LITERAL_ADDRESS, NULL, NULL, NULL, d_raw, NULL);
			      }
			  }
		      }
		    else
		      ret_err_free(gen_err, new);
		  }
		else
		  {
		    char *prefstr;
		    arg = split(comma);
		    prefstr = split(arg);
		    
		    if (inet_pton(AF_INET, comma, &new->start))
		      {
			new->is6 = 0;
			if (!arg)
			  new->end.s_addr = new->start.s_addr;
			else if (!inet_pton(AF_INET, arg, &new->end))
			  ret_err_free(gen_err, new);
		      }
		    else if (inet_pton(AF_INET6, comma, &new->start6))
		      {
			new->is6 = 1;
			if (!arg)
			  memcpy(&new->end6, &new->start6, IN6ADDRSZ);
			else if (!inet_pton(AF_INET6, arg, &new->end6))
			  ret_err_free(gen_err, new);
		      }
		    else if (option == 's')
		      {
			/* subnet from interface. */
			new->interface = opt_string_alloc(comma);
			new->al = NULL;
		      }
		    else
		      ret_err_free(gen_err, new);
		    
		    if (option != 's' && prefstr)
		      {
			if (!(new->prefix = canonicalise_opt(prefstr)) ||
			    strlen(new->prefix) > MAXLABEL - INET_ADDRSTRLEN)
			  ret_err_free(_("bad prefix"), new);
		      }
		  }
		
		new->domain = canonicalise_opt(d_raw);
		if (option  == 's')
		  {
		    new->next = daemon->cond_domain;
		    daemon->cond_domain = new;
		  }
		else
		  {
		    char *star;
		    if (new->prefix &&
			(star = strrchr(new->prefix, '*'))
			&& *(star+1) == 0)
		      {
			*star = 0;
			new->indexed = 1;
			if (new->is6 && new->prefixlen < 64)
			  ret_err_free(_("prefix length too small"), new);
		      }
		    new->next = daemon->synth_domains;
		    daemon->synth_domains = new;
		  }
	      }
	    else if (option == 's')
	      {
		if (strcmp (arg, "#") == 0)
		  set_option_bool(OPT_RESOLV_DOMAIN);
		else
		  daemon->domain_suffix = canonicalise_opt(d_raw);
	      }
	    else 
	      ret_err(gen_err);
	  }
	
	break;
      }
      
    case LOPT_CPE_ID: /* --add-dns-client */
      if (arg)
	daemon->dns_client_id = opt_string_alloc(arg);
      break;

    case LOPT_UMBRELLA: /* --umbrella */
      set_option_bool(OPT_UMBRELLA);
      while (arg)
	{
	  comma = split(arg);
	  if (strstr(arg, "deviceid:"))
	    {
	      char *p;
	      u8 *u = daemon->umbrella_device;
	      char word[3];
	      
	      arg += 9;
	      if (strlen(arg) != 16)
		ret_err(gen_err);
	      
	      for (p = arg; *p; p++)
		if (!isxdigit((unsigned char)*p))
		  ret_err(gen_err);
	      
	      set_option_bool(OPT_UMBRELLA_DEVID);
	      
	      for (i = 0; i < (int)sizeof(daemon->umbrella_device); i++, arg+=2)
		{
		  memcpy(word, &(arg[0]), 2);
		  *u++ = strtoul(word, NULL, 16);
		}
	    }
	  else if (strstr(arg, "orgid:"))
	    {
	      if (!strtoul_check(arg+6, &daemon->umbrella_org))
		ret_err(gen_err);
	    }
	  else if (strstr(arg, "assetid:"))
	    {
	      if (!strtoul_check(arg+8, &daemon->umbrella_asset))
		ret_err(gen_err);
	    }
	  else
	    ret_err(gen_err);
	  
	  arg = comma;
	}
      break;
      
    case LOPT_ADD_MAC: /* --add-mac */
      if (!arg)
	set_option_bool(OPT_ADD_MAC);
      else
	{
	  unhide_metas(arg);
	  if (strcmp(arg, "base64") == 0)
	    set_option_bool(OPT_MAC_B64);
	  else if (strcmp(arg, "text") == 0)
	    set_option_bool(OPT_MAC_HEX);
	  else
	    ret_err(gen_err);
	}
      break;

    case 'u':  /* --user */
      daemon->username = opt_string_alloc(arg);
      break;
      
    case 'g':  /* --group */
      daemon->groupname = opt_string_alloc(arg);
      daemon->group_set = 1;
      break;

#ifdef HAVE_DHCP
    case LOPT_SCRIPTUSR: /* --scriptuser */
      daemon->scriptuser = opt_string_alloc(arg);
      break;
#endif
      
    case 'i':  /* --interface */
      do {
	struct iname *new = opt_malloc(sizeof(struct iname));
	comma = split(arg);
	new->next = daemon->if_names;
	daemon->if_names = new;
	/* new->name may be NULL if someone does
	   "interface=" to disable all interfaces except loop. */
	new->name = opt_string_alloc(arg);
	new->flags = 0;
	arg = comma;
      } while (arg);
      break;
      
    case LOPT_TFTP: /* --enable-tftp */
      set_option_bool(OPT_TFTP);
      if (!arg)
	break;
      /* fall through */

    case 'I':  /* --except-interface */
    case '2':  /* --no-dhcp-interface */
    case LOPT_NO_DHCP6: /* --no-dhcpv6-interface */
    case LOPT_NO_DHCP4: /* --no-dhcpv4-interface */
      do {
	struct iname *new = opt_malloc(sizeof(struct iname));
	comma = split(arg);
	new->name = opt_string_alloc(arg);
	new->flags = INAME_4 | INAME_6;
	if (option == 'I')
	  {
	    new->next = daemon->if_except;
	    daemon->if_except = new;
	  }
	else if (option == LOPT_TFTP)
	   {
	    new->next = daemon->tftp_interfaces;
	    daemon->tftp_interfaces = new;
	  }
	else
	  {
	    if (option == LOPT_NO_DHCP6)
	      new->flags &= ~INAME_4;
	    if (option == LOPT_NO_DHCP4)
	      new->flags &= ~INAME_6;
	    new->next = daemon->dhcp_except;
	    daemon->dhcp_except = new;
	  }
	arg = comma;
      } while (arg);
      break;
      
    case 'B':  /* --bogus-nxdomain */
    case LOPT_IGNORE_ADDR: /* --ignore-address */
     {
	union all_addr addr;
	int prefix, is6 = 0;
	struct bogus_addr *baddr;
	
	unhide_metas(arg);

	if (!arg ||
	    ((comma = split_chr(arg, '/')) && !atoi_check(comma, &prefix)))
	  ret_err(gen_err);

	if (inet_pton(AF_INET6, arg, &addr.addr6) == 1)
	  is6 = 1;
	else if (inet_pton(AF_INET, arg, &addr.addr4) != 1)
	  ret_err(gen_err);

	if (!comma)
	  {
	    if (is6)
	      prefix = 128;
	    else
	      prefix = 32;
	  }

	if (prefix > 128 || (!is6 && prefix > 32))
	  ret_err(gen_err);
	
	baddr = opt_malloc(sizeof(struct bogus_addr));
	if (option == 'B')
	  {
	    baddr->next = daemon->bogus_addr;
	    daemon->bogus_addr = baddr;
	  }
	else
	  {
	    baddr->next = daemon->ignore_addr;
	    daemon->ignore_addr = baddr;
	  }

	baddr->prefix = prefix;
	baddr->is6 = is6;
	baddr->addr = addr;
	break;
     }
      
    case 'a':  /* --listen-address */
    case LOPT_AUTHPEER: /* --auth-peer */
      do {
	struct iname *new = opt_malloc(sizeof(struct iname));
	comma = split(arg);
	unhide_metas(arg);
	if (arg && (inet_pton(AF_INET, arg, &new->addr.in.sin_addr) > 0))
	  {
	    new->addr.sa.sa_family = AF_INET;
	    new->addr.in.sin_port = 0;
#ifdef HAVE_SOCKADDR_SA_LEN
	    new->addr.in.sin_len = sizeof(new->addr.in);
#endif
	  }
	else if (arg && inet_pton(AF_INET6, arg, &new->addr.in6.sin6_addr) > 0)
	  {
	    new->addr.sa.sa_family = AF_INET6;
	    new->addr.in6.sin6_flowinfo = 0;
	    new->addr.in6.sin6_scope_id = 0;
	    new->addr.in6.sin6_port = 0;
#ifdef HAVE_SOCKADDR_SA_LEN
	    new->addr.in6.sin6_len = sizeof(new->addr.in6);
#endif
	  }
	else
	  ret_err_free(gen_err, new);

	new->flags = 0;
	if (option == 'a')
	  {
	    new->next = daemon->if_addrs;
	    daemon->if_addrs = new;
	  }
	else
	  {
	    new->next = daemon->auth_peers;
	    daemon->auth_peers = new;
	  } 
	arg = comma;
      } while (arg);
      break;
      
    case LOPT_NO_REBIND: /*  --rebind-domain-ok */
      {
	struct rebind_domain *new;

	unhide_metas(arg);

	if (*arg == '/')
	  arg++;
	
	do {
	  comma = split_chr(arg, '/');
	  new = opt_malloc(sizeof(struct  rebind_domain));
	  new->domain = canonicalise_opt(arg);
	  new->next = daemon->no_rebind;
	  daemon->no_rebind = new;
	  arg = comma;
	} while (arg && *arg);

	break;
      }
      
    case 'S':            /*  --server */
    case LOPT_LOCAL:     /*  --local */
    case 'A':            /*  --address */
      {
	char *lastdomain = NULL, *domain = "", *cur_domain;
	u16 flags = 0;
	char *err;
	union all_addr addr;
	union mysockaddr serv_addr, source_addr;
	char interface[IF_NAMESIZE+1];
	struct server_details sdetails;

	memset(&sdetails, 0, sizeof(struct server_details));
	sdetails.addr = &serv_addr;
	sdetails.source_addr = &source_addr;
	sdetails.interface = interface;
	sdetails.flags = &flags;
			
	unhide_metas(arg);
	
	/* split the domain args, if any and skip to the end of them. */
	if (arg && *arg == '/')
	  {
	    char *last;

	    domain = lastdomain = ++arg;
	    
	    while ((last = split_chr(arg, '/')))
	      {
		lastdomain = arg;
		arg = last;
	      }
	  }
	
	if (!arg || !*arg)
	  flags = SERV_LITERAL_ADDRESS;
	else if (option == 'A')
	  {
	    /* # as literal address means return zero address for 4 and 6 */
	    if (strcmp(arg, "#") == 0)
	      flags = SERV_ALL_ZEROS | SERV_LITERAL_ADDRESS;
	    else if (inet_pton(AF_INET, arg, &addr.addr4) > 0)
	      flags = SERV_4ADDR | SERV_LITERAL_ADDRESS;
	    else if (inet_pton(AF_INET6, arg, &addr.addr6) > 0)
	      flags = SERV_6ADDR | SERV_LITERAL_ADDRESS;
	    else
	      ret_err(_("Bad address in --address"));
	  }
	else
	  {
	    if ((err = parse_server(arg, &sdetails)))
	      ret_err(err);
	  }

	if (servers_only && option == 'S')
	  flags |= SERV_FROM_FILE;

	cur_domain = domain;
	while ((flags & SERV_LITERAL_ADDRESS) || parse_server_next(&sdetails))
	  {
	    cur_domain = domain;

	    if (!(flags & SERV_LITERAL_ADDRESS) && (err = parse_server_addr(&sdetails)))
	      ret_err(err);

	    /* When source is set only use DNS records of the same type and skip all others */
	    if (flags & SERV_HAS_SOURCE && sdetails.addr_type != sdetails.source_addr->sa.sa_family)
	      continue;

	    while (1)
	      {
		/* server=//1.2.3.4 is special. */
		if (lastdomain)
		  {
		    if (strlen(cur_domain) == 0)
		      flags |= SERV_FOR_NODOTS;
		    else
		      flags &= ~SERV_FOR_NODOTS;
		    
		    /* address=/#/ matches the same as without domain, as does server=/#/.... for consistency. */
		    if (cur_domain[0] == '#' && cur_domain[1] == 0)
		      cur_domain[0] = 0;
		  }
		
		if (!add_update_server(flags, sdetails.addr, sdetails.source_addr, sdetails.interface, cur_domain, &addr))
		  ret_err(gen_err);
		
		if (!lastdomain || cur_domain == lastdomain)
		  break;

		cur_domain += strlen(cur_domain) + 1;
	      }

	    if (flags & SERV_LITERAL_ADDRESS)
	      break;
	  }

	if (sdetails.orig_hostinfo)
	  freeaddrinfo(sdetails.orig_hostinfo);
	
     	break;
      }

    case LOPT_REV_SERV: /* --rev-server */
      {
	char *string;
	int size;
	struct in_addr addr4;
	struct in6_addr addr6;
 	
	unhide_metas(arg);
	if (!arg)
	  ret_err(gen_err);
	
	comma=split(arg);
	
	if (!(string = split_chr(arg, '/')) || !atoi_check(string, &size))
	  size = -1;

	if (inet_pton(AF_INET, arg, &addr4))
	  {
	   if (size == -1)
	     size = 32;

	   if ((string = domain_rev4(servers_only, comma, &addr4, size)))
	      ret_err(string);
	  }
	else if (inet_pton(AF_INET6, arg, &addr6))
	  {
	     if (size == -1)
	       size = 128;

	     if ((string = domain_rev6(servers_only, comma, &addr6, size)))
	      ret_err(string);
	  }
	else
	  ret_err(gen_err);
	
	break;
      }

    case LOPT_IPSET: /* --ipset */
    case LOPT_NFTSET: /* --nftset */
#ifndef HAVE_IPSET
      if (option == LOPT_IPSET)
        {
          ret_err(_("recompile with HAVE_IPSET defined to enable ipset directives"));
          break;
        }
#endif
#ifndef HAVE_NFTSET
      if (option == LOPT_NFTSET)
        {
          ret_err(_("recompile with HAVE_NFTSET defined to enable nftset directives"));
          break;
        }
#endif

      {
	 struct ipsets ipsets_head;
	 struct ipsets *ipsets = &ipsets_head;
         struct ipsets **daemon_sets =
           (option == LOPT_IPSET) ? &daemon->ipsets : &daemon->nftsets;
	 int size;
	 char *end;
	 char **sets, **sets_pos;
	 memset(ipsets, 0, sizeof(struct ipsets));
	 unhide_metas(arg);
	 if (arg && *arg == '/') 
	   {
	     arg++;
	     while ((end = split_chr(arg, '/'))) 
	       {
		 char *domain = NULL;
		 /* elide leading dots - they are implied in the search algorithm */
		 while (*arg == '.')
		   arg++;
		 /* # matches everything and becomes a zero length domain string */
		 if (strcmp(arg, "#") == 0 || !*arg)
		   domain = "";
		 else if (strlen(arg) != 0 && !(domain = canonicalise_opt(arg)))
		   ret_err(gen_err);
		 ipsets->next = opt_malloc(sizeof(struct ipsets));
		 ipsets = ipsets->next;
		 memset(ipsets, 0, sizeof(struct ipsets));
		 ipsets->domain = domain;
		 arg = end;
	       }
	   } 
	 else 
	   {
	     ipsets->next = opt_malloc(sizeof(struct ipsets));
	     ipsets = ipsets->next;
	     memset(ipsets, 0, sizeof(struct ipsets));
	     ipsets->domain = "";
	   }
	 
	 if (!arg || !*arg)
	   ret_err(gen_err);
	 
	 for (size = 2, end = arg; *end; ++end) 
	   if (*end == ',')
	       ++size;
     
	 sets = sets_pos = opt_malloc(sizeof(char *) * size);
	 
	 do {
	   char *p;
	   end = split(arg);
	   *sets_pos = opt_string_alloc(arg);
	   /* Use '#' to delimit table and set */
	   if (option == LOPT_NFTSET)
	     while ((p = strchr(*sets_pos, '#')))
	       *p = ' ';
	   sets_pos++;
	   arg = end;
	 } while (end);
	 *sets_pos = 0;
	 for (ipsets = &ipsets_head; ipsets->next; ipsets = ipsets->next)
	   ipsets->next->sets = sets;
	 ipsets->next = *daemon_sets;
	 *daemon_sets = ipsets_head.next;
	 
	 break;
      }
      
    case LOPT_CMARK_ALST_EN: /* --connmark-allowlist-enable */
#ifndef HAVE_CONNTRACK
      ret_err(_("recompile with HAVE_CONNTRACK defined to enable connmark-allowlist directives"));
      break;
#else
      {
	u32 mask = UINT32_MAX;
	
	if (arg)
	  if (!strtoul_check(arg, &mask) || mask < 1)
	    ret_err(gen_err);
	
	set_option_bool(OPT_CMARK_ALST_EN);
	daemon->allowlist_mask = mask;
	break;
      }
#endif
      
    case LOPT_CMARK_ALST: /* --connmark-allowlist */
#ifndef HAVE_CONNTRACK
	ret_err(_("recompile with HAVE_CONNTRACK defined to enable connmark-allowlist directives"));
	break;
#else
      {
	struct allowlist *allowlists;
	char **patterns, **patterns_pos;
	u32 mark, mask = UINT32_MAX;
	size_t num_patterns = 0;
	
	char *c, *m = NULL;
	char *separator;
	unhide_metas(arg);
	if (!arg)
	  ret_err(gen_err);
	c = arg;
	if (*c < '0' || *c > '9')
	  ret_err(gen_err);
	while (*c && *c != ',')
	  {
	    if (*c == '/')
	      {
		if (m)
		  ret_err(gen_err);
	        *c = '\0';
		m = ++c;
	      }
	    if (*c < '0' || *c > '9')
	      ret_err(gen_err);
	    c++;
	  }
	separator = c;
	if (!*separator)
	  break;
	while (c && *c)
	  {
	    char *end = strchr(++c, '/');
	    if (end)
	      *end = '\0';
	    if (strcmp(c, "*") && !is_valid_dns_name_pattern(c))
	      ret_err(gen_err);
	    if (end)
	      *end = '/';
	    if (num_patterns >= UINT16_MAX - 1)
	      ret_err(gen_err);
	    num_patterns++;
	    c = end;
	  }
	
	*separator = '\0';
	if (!strtoul_check(arg, &mark) || mark < 1 || mark > UINT32_MAX)
	  ret_err(gen_err);
	if (m)
	  if (!strtoul_check(m, &mask) || mask < 1 || mask > UINT32_MAX || (mark & ~mask))
	    ret_err(gen_err);
	if (num_patterns)
	  *separator = ',';
	for (allowlists = daemon->allowlists; allowlists; allowlists = allowlists->next)
	  if (allowlists->mark == mark && allowlists->mask == mask)
	    ret_err(gen_err);
	
	patterns = opt_malloc((num_patterns + 1) * sizeof(char *));
	if (!patterns)
	  goto fail_cmark_allowlist;
	patterns_pos = patterns;
	c = separator;
	while (c && *c)
	{
	  char *end = strchr(++c, '/');
	  if (end)
	    *end = '\0';
	  if (!(*patterns_pos++ = opt_string_alloc(c)))
	    goto fail_cmark_allowlist;
	  if (end)
	    *end = '/';
	  c = end;
	}
	*patterns_pos++ = NULL;
	
	allowlists = opt_malloc(sizeof(struct allowlist));
	if (!allowlists)
	  goto fail_cmark_allowlist;
	memset(allowlists, 0, sizeof(struct allowlist));
	allowlists->mark = mark;
	allowlists->mask = mask;
	allowlists->patterns = patterns;
	allowlists->next = daemon->allowlists;
	daemon->allowlists = allowlists;
	break;
	
      fail_cmark_allowlist:
	if (patterns)
	  {
	    for (patterns_pos = patterns; *patterns_pos; patterns_pos++)
	      {
		free(*patterns_pos);
		*patterns_pos = NULL;
	      }
	    free(patterns);
	    patterns = NULL;
	  }
	if (allowlists)
	  {
	    free(allowlists);
	    allowlists = NULL;
	  }
	ret_err(gen_err);
      }
#endif
      
    case 'c':  /* --cache-size */
      {
	int size;
	
	if (!atoi_check(arg, &size))
	  ret_err(gen_err);
	else
	  {
	    /* zero is OK, and means no caching. */
	    
	    if (size < 0)
	      size = 0;

	    /* Note that for very large cache sizes, the malloc()
	       will overflow. For the size of the cache record
	       at the time this was noted, the value of "very large"
               was 46684428. Limit to an order of magnitude less than
	       that to be safe from changes to the cache record. */
	    if (size > 5000000)
	      size = 5000000;
	    
	    daemon->cachesize = size;
	  }
	break;
      }
      
    case 'p':  /* --port */
      if (!atoi_check16(arg, &daemon->port))
	ret_err(gen_err);
      break;
    
    case LOPT_MINPORT:  /* --min-port */
      if (!atoi_check16(arg, &daemon->min_port))
	ret_err(gen_err);
      break;

    case LOPT_MAXPORT:  /* --max-port */
      if (!atoi_check16(arg, &daemon->max_port))
	ret_err(gen_err);
      break;

    case '0':  /* --dns-forward-max */
      if (!atoi_check(arg, &daemon->ftabsize))
	ret_err(gen_err);
      break;  
    
    case 'q': /* --log-queries */
      set_option_bool(OPT_LOG);
      if (arg && strcmp(arg, "extra") == 0)
	set_option_bool(OPT_EXTRALOG);
      break;

    case LOPT_MAX_LOGS:  /* --log-async */
      daemon->max_logs = LOG_MAX; /* default */
      if (arg && !atoi_check(arg, &daemon->max_logs))
	ret_err(gen_err);
      else if (daemon->max_logs > 100)
	daemon->max_logs = 100;
      break;  

    case 'P': /* --edns-packet-max */
      {
	int i;
	if (!atoi_check(arg, &i))
	  ret_err(gen_err);
	daemon->edns_pktsz = (unsigned short)i;	
	break;
      }
      
    case 'Q':  /* --query-port */
      if (!atoi_check16(arg, &daemon->query_port))
	ret_err(gen_err);
      /* if explicitly set to zero, use single OS ephemeral port
	 and disable random ports */
      if (daemon->query_port == 0)
	daemon->osport = 1;
      break;

    case LOPT_RANDPORT_LIM: /* --port-limit */
      if (!atoi_check(arg, &daemon->randport_limit) || (daemon->randport_limit < 1))
	ret_err(gen_err);
      break;
      
    case 'T':         /* --local-ttl */
    case LOPT_NEGTTL: /* --neg-ttl */
    case LOPT_MAXTTL: /* --max-ttl */
    case LOPT_MINCTTL: /* --min-cache-ttl */
    case LOPT_MAXCTTL: /* --max-cache-ttl */
    case LOPT_AUTHTTL: /* --auth-ttl */
    case LOPT_DHCPTTL: /* --dhcp-ttl */
      {
	int ttl;
	if (!atoi_check(arg, &ttl))
	  ret_err(gen_err);
	else if (option == LOPT_NEGTTL)
	  daemon->neg_ttl = (unsigned long)ttl;
	else if (option == LOPT_MAXTTL)
	  daemon->max_ttl = (unsigned long)ttl;
	else if (option == LOPT_MINCTTL)
	  {
	    if (ttl > TTL_FLOOR_LIMIT)
	      ttl = TTL_FLOOR_LIMIT;
	    daemon->min_cache_ttl = (unsigned long)ttl;
	  }
	else if (option == LOPT_MAXCTTL)
	  daemon->max_cache_ttl = (unsigned long)ttl;
	else if (option == LOPT_AUTHTTL)
	  daemon->auth_ttl = (unsigned long)ttl;
	else if (option == LOPT_DHCPTTL)
	  {
	    daemon->dhcp_ttl = (unsigned long)ttl;
	    daemon->use_dhcp_ttl = 1;
	  }
	else
	  daemon->local_ttl = (unsigned long)ttl;
	break;
      }

    case LOPT_FAST_RETRY: /* --fast-dns-retry */
      daemon->fast_retry_timeout = TIMEOUT;
      
      if (!arg)
	daemon->fast_retry_time = DEFAULT_FAST_RETRY;
      else
	{
	  int retry;
	  
	  comma = split(arg);
	  if (!atoi_check(arg, &retry) || retry < 50)
	    ret_err(gen_err);
	  daemon->fast_retry_time = retry;
	  
	  if (comma)
	    {
	      if (!atoi_check(comma, &retry))
		ret_err(gen_err);
	      daemon->fast_retry_timeout = retry/1000;
	    }
	}
      break;

    case LOPT_CACHE_RR: /* --cache-rr */
    case LOPT_FILTER_RR: /* --filter-rr */
    case LOPT_FILTER_A: /* --filter-A */
    case LOPT_FILTER_AAAA: /* --filter-AAAA */
      while (1) {
	int type;
	struct rrlist *new;

	comma = NULL;

	if (option == LOPT_FILTER_A)
	  type = T_A;
	else if (option == LOPT_FILTER_AAAA)
	  type = T_AAAA;
	else
	  {
	    comma = split(arg);
	    if (!atoi_check(arg, &type) && (type = rrtype(arg)) == 0)
	      ret_err(_("bad RR type"));
	  }
	
	new = opt_malloc(sizeof(struct rrlist));
	new->rr = type;

	if (option == LOPT_CACHE_RR)
	  {
	    new->next = daemon->cache_rr;
	    daemon->cache_rr = new;
	  }
	else
	  {
	    new->next = daemon->filter_rr;
	    daemon->filter_rr = new;
	  }
	
	if (!comma) break;
	arg = comma;
      }
      break;
      
            
#ifdef HAVE_DHCP
    case 'X': /* --dhcp-lease-max */
      if (!atoi_check(arg, &daemon->dhcp_max))
	ret_err(gen_err);
      break;
#endif
      
#ifdef HAVE_TFTP
    case LOPT_TFTP_MAX:  /*  --tftp-max */
      if (!atoi_check(arg, &daemon->tftp_max))
	ret_err(gen_err);
      break;  

    case LOPT_TFTP_MTU:  /*  --tftp-mtu */
      if (!atoi_check(arg, &daemon->tftp_mtu))
	ret_err(gen_err);
      break;

    case LOPT_PREFIX: /* --tftp-prefix */
      comma = split(arg);
      if (comma)
	{
	  struct tftp_prefix *new = opt_malloc(sizeof(struct tftp_prefix));
	  new->interface = opt_string_alloc(comma);
	  new->prefix = opt_string_alloc(arg);
	  new->next = daemon->if_prefix;
	  daemon->if_prefix = new;
	}
      else
	daemon->tftp_prefix = opt_string_alloc(arg);
      break;

    case LOPT_TFTPPORTS: /* --tftp-port-range */
      if (!(comma = split(arg)) || 
	  !atoi_check16(arg, &daemon->start_tftp_port) ||
	  !atoi_check16(comma, &daemon->end_tftp_port))
	ret_err(_("bad port range"));
      
      if (daemon->start_tftp_port > daemon->end_tftp_port)
	{
	  int tmp = daemon->start_tftp_port;
	  daemon->start_tftp_port = daemon->end_tftp_port;
	  daemon->end_tftp_port = tmp;
	} 
      
      break;

    case LOPT_APREF: /* --tftp-unique-root */
      if (!arg || strcasecmp(arg, "ip") == 0)
        set_option_bool(OPT_TFTP_APREF_IP);
      else if (strcasecmp(arg, "mac") == 0)
        set_option_bool(OPT_TFTP_APREF_MAC);
      else
        ret_err(gen_err);
      break;
#endif
	      
    case LOPT_BRIDGE:   /* --bridge-interface */
      {
	struct dhcp_bridge *new;

	if (!(comma = split(arg)) || strlen(arg) > IF_NAMESIZE - 1 )
	  ret_err(_("bad bridge-interface"));

	for (new = daemon->bridges; new; new = new->next)
	  if (strcmp(new->iface, arg) == 0)
	    break;

	if (!new)
	  {
	     new = opt_malloc(sizeof(struct dhcp_bridge));
	     strcpy(new->iface, arg);
	     new->alias = NULL;
	     new->next = daemon->bridges;
	     daemon->bridges = new;
	  }
	
	do {
	  arg = comma;
	  comma = split(arg);
	  if (strlen(arg) != 0 && strlen(arg) <= IF_NAMESIZE - 1)
	    {
	      struct dhcp_bridge *b = opt_malloc(sizeof(struct dhcp_bridge)); 
	      b->next = new->alias;
	      new->alias = b;
	      strcpy(b->iface, arg);
	    }
	} while (comma);
	
	break;
      }

#ifdef HAVE_DHCP
    case LOPT_SHARED_NET: /* --shared-network */
      {
	struct shared_network *new = opt_malloc(sizeof(struct shared_network));

#ifdef HAVE_DHCP6
	new->shared_addr.s_addr = 0;
#endif
	new->if_index = 0;
	
	if (!(comma = split(arg)))
	  {
	  snerr:
	    free(new);
	    ret_err(_("bad shared-network"));
	  }
	
	if (inet_pton(AF_INET, comma, &new->shared_addr))
	  {
	    if (!inet_pton(AF_INET, arg, &new->match_addr) &&
		!(new->if_index = if_nametoindex(arg)))
	      goto snerr;
	  }
#ifdef HAVE_DHCP6
	else if (inet_pton(AF_INET6, comma, &new->shared_addr6))
	  {
	    if (!inet_pton(AF_INET6, arg, &new->match_addr6) &&
		!(new->if_index = if_nametoindex(arg)))
	      goto snerr;
	  }
#endif
	else
	  goto snerr;

	new->next = daemon->shared_networks;
	daemon->shared_networks = new;
	break;
      }
	  
    case 'F':  /* --dhcp-range */
      {
	int k, leasepos = 2;
	char *cp, *a[8] = { NULL, NULL, NULL, NULL, NULL, NULL, NULL, NULL };
	struct dhcp_context *new = opt_malloc(sizeof(struct dhcp_context));
	
	memset (new, 0, sizeof(*new));
	
	while(1)
	  {
	    for (cp = arg; *cp; cp++)
	      if (!(*cp == ' ' || *cp == '.' || *cp == ':' || 
		    (*cp >= 'a' && *cp <= 'f') || (*cp >= 'A' && *cp <= 'F') ||
		    (*cp >='0' && *cp <= '9')))
		break;
	    
	    if (*cp != ',' && (comma = split(arg)))
	      {
		if (is_tag_prefix(arg))
		  {
		    /* ignore empty tag */
		    if (arg[4])
		      new->filter = dhcp_netid_create(arg+4, new->filter);
		  }
		else
		  {
		    if (new->netid.net)
		      {
			dhcp_context_free(new);
			ret_err(_("only one tag allowed"));
		      }
		    else
		      new->netid.net = opt_string_alloc(set_prefix(arg));
		  }
		arg = comma;
	      }
	    else
	      {
		a[0] = arg;
		break;
	      }
	  }
	
	for (k = 1; k < 8; k++)
	  if (!(a[k] = split(a[k-1])))
	    break;
	
	if (k < 2)
	  {
	    dhcp_context_free(new);
	    ret_err(_("bad dhcp-range"));
	  }
	
	if (inet_pton(AF_INET, a[0], &new->start))
	  {
	    new->next = daemon->dhcp;
	    new->lease_time = DEFLEASE;
	    daemon->dhcp = new;
	    new->end = new->start;
	    if (strcmp(a[1], "static") == 0)
	      new->flags |= CONTEXT_STATIC;
	    else if (strcmp(a[1], "proxy") == 0)
	      new->flags |= CONTEXT_PROXY;
	    else if (!inet_pton(AF_INET, a[1], &new->end))
	      {
		dhcp_context_free(new);
		ret_err(_("bad dhcp-range"));
	      }
	    
	    if (ntohl(new->start.s_addr) > ntohl(new->end.s_addr))
	      {
		struct in_addr tmp = new->start;
		new->start = new->end;
		new->end = tmp;
	      }
	    
	    if (k >= 3 && strchr(a[2], '.') &&  
		(inet_pton(AF_INET, a[2], &new->netmask) > 0))
	      {
		new->flags |= CONTEXT_NETMASK;
		leasepos = 3;
		if (!is_same_net(new->start, new->end, new->netmask))
		  {
		    dhcp_context_free(new);
		    ret_err(_("inconsistent DHCP range"));
		  }
		
	    
		if (k >= 4 && strchr(a[3], '.') &&  
		    (inet_pton(AF_INET, a[3], &new->broadcast) > 0))
		  {
		    new->flags |= CONTEXT_BRDCAST;
		    leasepos = 4;
		  }
	      }
	  }
#ifdef HAVE_DHCP6
	else if (inet_pton(AF_INET6, a[0], &new->start6))
	  {
	    const char *err = NULL;

	    new->flags |= CONTEXT_V6; 
	    new->prefix = 64; /* default */
	    new->end6 = new->start6;
	    new->lease_time = DEFLEASE6;
	    new->next = daemon->dhcp6;
	    daemon->dhcp6 = new;

	    for (leasepos = 1; leasepos < k; leasepos++)
	      {
		if (strcmp(a[leasepos], "static") == 0)
		  new->flags |= CONTEXT_STATIC | CONTEXT_DHCP;
		else if (strcmp(a[leasepos], "ra-only") == 0 || strcmp(a[leasepos], "slaac") == 0 )
		  new->flags |= CONTEXT_RA;
		else if (strcmp(a[leasepos], "ra-names") == 0)
		  new->flags |= CONTEXT_RA_NAME | CONTEXT_RA;
		else if (strcmp(a[leasepos], "ra-advrouter") == 0)
		  new->flags |= CONTEXT_RA_ROUTER | CONTEXT_RA;
		else if (strcmp(a[leasepos], "ra-stateless") == 0)
		  new->flags |= CONTEXT_RA_STATELESS | CONTEXT_DHCP | CONTEXT_RA;
		else if (strcmp(a[leasepos], "off-link") == 0)
		  new->flags |= CONTEXT_RA_OFF_LINK;
		else if (leasepos == 1 && inet_pton(AF_INET6, a[leasepos], &new->end6))
		  new->flags |= CONTEXT_DHCP; 
		else if (strstr(a[leasepos], "constructor:") == a[leasepos])
		  {
		    new->template_interface = opt_string_alloc(a[leasepos] + 12);
		    new->flags |= CONTEXT_TEMPLATE;
		  }
		else  
		  break;
	      }
	   	    	     
	    /* bare integer < 128 is prefix value */
	    if (leasepos < k)
	      {
		int pref;
		for (cp = a[leasepos]; *cp; cp++)
		  if (!(*cp >= '0' && *cp <= '9'))
		    break;
		if (!*cp && (pref = atoi(a[leasepos])) <= 128)
		  {
		    new->prefix = pref;
		    leasepos++;
		  }
	      }
	    
	    if (new->prefix > 64)
	      {
		if (new->flags & CONTEXT_RA)
		  err=(_("prefix length must be exactly 64 for RA subnets"));
		else if (new->flags & CONTEXT_TEMPLATE)
		  err=(_("prefix length must be exactly 64 for subnet constructors"));
	      }
	    else if (new->prefix < 64)
	      err=(_("prefix length must be at least 64"));
	    
	    if (!err && !is_same_net6(&new->start6, &new->end6, new->prefix))
	      err=(_("inconsistent DHCPv6 range"));

	    if (err)
	      {
		dhcp_context_free(new);
		ret_err(err);
	      }

	    /* dhcp-range=:: enables DHCP stateless on any interface */
	    if (IN6_IS_ADDR_UNSPECIFIED(&new->start6) && !(new->flags & CONTEXT_TEMPLATE))
	      new->prefix = 0;
	    
	    if (new->flags & CONTEXT_TEMPLATE)
	      {
		struct in6_addr zero;
		memset(&zero, 0, sizeof(zero));
		if (!is_same_net6(&zero, &new->start6, new->prefix))
		  {
		    dhcp_context_free(new);
		    ret_err(_("prefix must be zero with \"constructor:\" argument"));
		  }
	      }
	    
	    if (addr6part(&new->start6) > addr6part(&new->end6))
	      {
		struct in6_addr tmp = new->start6;
		new->start6 = new->end6;
		new->end6 = tmp;
	      }
	  }
#endif
	else
	  {
	    dhcp_context_free(new);
	    ret_err(_("bad dhcp-range"));
	  }
	
	if (leasepos < k)
	  {
	    if (leasepos != k-1)
	      {
		dhcp_context_free(new);
		ret_err(_("bad dhcp-range"));
	      }
	    
	    if (strcmp(a[leasepos], "infinite") == 0)
	      {
		new->lease_time = 0xffffffff;
		new->flags |= CONTEXT_SETLEASE;
	      }
	    else if (strcmp(a[leasepos], "deprecated") == 0)
	      new->flags |= CONTEXT_DEPRECATE;
	    else
	      {
		int fac = 1;
		if (strlen(a[leasepos]) > 0)
		  {
		    switch (a[leasepos][strlen(a[leasepos]) - 1])
		      {
		      case 'w':
		      case 'W':
			fac *= 7;
			/* fall through */
		      case 'd':
		      case 'D':
			fac *= 24;
			/* fall through */
		      case 'h':
		      case 'H':
			fac *= 60;
			/* fall through */
		      case 'm':
		      case 'M':
			fac *= 60;
			/* fall through */
		      case 's':
		      case 'S':
			a[leasepos][strlen(a[leasepos]) - 1] = 0;
		      }
		    
		    for (cp = a[leasepos]; *cp; cp++)
		      if (!(*cp >= '0' && *cp <= '9'))
			break;

		    if (*cp || (leasepos+1 < k))
		      ret_err_free(_("bad dhcp-range"), new);
		    
		    new->lease_time = atoi(a[leasepos]) * fac;
		    new->flags |= CONTEXT_SETLEASE;
		    /* Leases of a minute or less confuse
		       some clients, notably Apple's */
		    if (new->lease_time < 120)
		      new->lease_time = 120;
		  }
	      }
	  }

	break;
      }

    case LOPT_BANK:
    case 'G':  /* --dhcp-host */
      {
	struct dhcp_config *new;
	struct in_addr in;
	
	new = opt_malloc(sizeof(struct dhcp_config));
	
	new->next = daemon->dhcp_conf;
	new->flags = (option == LOPT_BANK) ? CONFIG_BANK : 0;
	new->hwaddr = NULL;
	new->netid = NULL;
	new->filter = NULL;
	new->clid = NULL;
#ifdef HAVE_DHCP6
	new->addr6 = NULL;
#endif

	while (arg)
	  {
	    comma = split(arg);
	    if (strchr(arg, ':')) /* ethernet address, netid or binary CLID */
	      {
		if ((arg[0] == 'i' || arg[0] == 'I') &&
		    (arg[1] == 'd' || arg[1] == 'D') &&
		    arg[2] == ':')
		  {
		    if (arg[3] == '*')
		      new->flags |= CONFIG_NOCLID;
		    else
		      {
			int len;
			arg += 3; /* dump id: */
			if (strchr(arg, ':'))
			  len = parse_hex(arg, (unsigned char *)arg, -1, NULL, NULL);
			else
			  {
			    unhide_metas(arg);
			    len = (int) strlen(arg);
			  }
			
			if (len == -1)
			  {
			    dhcp_config_free(new);
			    ret_err(_("bad hex constant"));
			  }
			else if ((new->clid = opt_malloc(len)))
			  {
			    new->flags |= CONFIG_CLID;
			    new->clid_len = len;
			    memcpy(new->clid, arg, len);
			  }
		      }
		  }
		/* dhcp-host has strange backwards-compat needs. */
		else if (strstr(arg, "net:") == arg || strstr(arg, "set:") == arg)
		  {
		    struct dhcp_netid_list *newlist = opt_malloc(sizeof(struct dhcp_netid_list));
		    newlist->next = new->netid;
		    new->netid = newlist;
		    newlist->list = dhcp_netid_create(arg+4, NULL);
		  }
		else if (strstr(arg, "tag:") == arg)
		  new->filter = dhcp_netid_create(arg+4, new->filter);
		  
#ifdef HAVE_DHCP6
		else if (arg[0] == '[' && arg[strlen(arg)-1] == ']')
		  {
		    char *pref;
		    struct in6_addr in6;
		    struct addrlist *new_addr;
		    
		    arg[strlen(arg)-1] = 0;
		    arg++;
		    pref = split_chr(arg, '/');
		    
		    if (!inet_pton(AF_INET6, arg, &in6))
		      {
			dhcp_config_free(new);
			ret_err(_("bad IPv6 address"));
		      }

		    new_addr = opt_malloc(sizeof(struct addrlist));
		    new_addr->next = new->addr6;
		    new_addr->flags = 0;
		    new_addr->addr.addr6 = in6;
		    new->addr6 = new_addr;
		    
		    if (pref)
		      {
			u64 addrpart = addr6part(&in6);
			
			if (!atoi_check(pref, &new_addr->prefixlen) ||
			    new_addr->prefixlen > 128 ||
			    ((((u64)1<<(128-new_addr->prefixlen))-1) & addrpart) != 0)
			  {
			    dhcp_config_free(new);
			    ret_err(_("bad IPv6 prefix"));
			  }
			
			new_addr->flags |= ADDRLIST_PREFIX;
		      }
		  
		    for (i= 0; i < 8; i++)
		      if (in6.s6_addr[i] != 0)
			break;
		    
		    /* set WILDCARD if network part all zeros */
		    if (i == 8)
		      new_addr->flags |= ADDRLIST_WILDCARD;
		    
		    new->flags |= CONFIG_ADDR6;
		  }
#endif
		else
		  {
		    struct hwaddr_config *newhw = opt_malloc(sizeof(struct hwaddr_config));
		    if ((newhw->hwaddr_len = parse_hex(arg, newhw->hwaddr, DHCP_CHADDR_MAX, 
						       &newhw->wildcard_mask, &newhw->hwaddr_type)) == -1)
		      {
			free(newhw);
			dhcp_config_free(new);
			ret_err(_("bad hex constant"));
		      }
		    else
		      {
			newhw->next = new->hwaddr;
			new->hwaddr = newhw;
		      }		    
		  }
	      }
	    else if (strchr(arg, '.') && (inet_pton(AF_INET, arg, &in) > 0))
	      {
		struct dhcp_config *configs;
		
		new->addr = in;
		new->flags |= CONFIG_ADDR;
		
		/* If the same IP appears in more than one host config, then DISCOVER
		   for one of the hosts will get the address, but REQUEST will be NAKed,
		   since the address is reserved by the other one -> protocol loop. */
		for (configs = daemon->dhcp_conf; configs; configs = configs->next) 
		  if ((configs->flags & CONFIG_ADDR) && configs->addr.s_addr == in.s_addr)
		    {
		      inet_ntop(AF_INET, &in, daemon->addrbuff, ADDRSTRLEN);
		      sprintf(errstr, _("duplicate dhcp-host IP address %s"),
			      daemon->addrbuff);
		      dhcp_config_free(new);
		      return 0;
		    }	      
	      }
	    else
	      {
		char *cp, *lastp = NULL, last = 0;
		int fac = 1, isdig = 0;
		
		if (strlen(arg) > 1)
		  {
		    lastp = arg + strlen(arg) - 1;
		    last = *lastp;
		    switch (last)
		      {
		      case 'w':
		      case 'W':
			fac *= 7;
			/* fall through */
		      case 'd':
		      case 'D':
			fac *= 24;
			/* fall through */
		      case 'h':
		      case 'H':
			fac *= 60;
			/* fall through */
		      case 'm':
		      case 'M':
			fac *= 60;
			/* fall through */
		      case 's':
		      case 'S':
			*lastp = 0;
		      }
		  }
		
		for (cp = arg; *cp; cp++)
		  if (isdigit((unsigned char)*cp))
		    isdig = 1;
		  else if (*cp != ' ')
		    break;

		if (*cp)
		  {
		    if (lastp)
		      *lastp = last;
		    if (strcmp(arg, "infinite") == 0)
		      {
			new->lease_time = 0xffffffff;
			new->flags |= CONFIG_TIME;
		      }
		    else if (strcmp(arg, "ignore") == 0)
		      new->flags |= CONFIG_DISABLE;
		    else
		      {
			if (!(new->hostname = canonicalise_opt(arg)) ||
			    !legal_hostname(new->hostname))
			  {
			    dhcp_config_free(new);
			    ret_err(_("bad DHCP host name"));
			  }
			
			new->flags |= CONFIG_NAME;
			new->domain = strip_hostname(new->hostname);			
		      }
		  }
		else if (isdig)
		  {
		    new->lease_time = atoi(arg) * fac; 
		    /* Leases of a minute or less confuse
		       some clients, notably Apple's */
		    if (new->lease_time < 120)
		      new->lease_time = 120;
		    new->flags |= CONFIG_TIME;
		  }
	      }

	    arg = comma;
	  }

	daemon->dhcp_conf = new;
	break;
      }
      
    case LOPT_TAG_IF:  /* --tag-if */
      {
	struct tag_if *new = opt_malloc(sizeof(struct tag_if));
		
	new->tag = NULL;
	new->set = NULL;
	new->next = NULL;
	
	/* preserve order */
	if (!daemon->tag_if)
	  daemon->tag_if = new;
	else
	  {
	    struct tag_if *tmp;
	    for (tmp = daemon->tag_if; tmp->next; tmp = tmp->next);
	    tmp->next = new;
	  }

	while (arg)
	  {
	    size_t len;

	    comma = split(arg);
	    len = strlen(arg);

	    if (len < 5)
	      {
		new->set = NULL;
		break;
	      }
	    else
	      {
		struct dhcp_netid *newtag = dhcp_netid_create(arg+4, NULL);

		if (strstr(arg, "set:") == arg)
		  {
		    struct dhcp_netid_list *newlist = opt_malloc(sizeof(struct dhcp_netid_list));
		    newlist->next = new->set;
		    new->set = newlist;
		    newlist->list = newtag;
		  }
		else if (strstr(arg, "tag:") == arg)
		  {
		    newtag->next = new->tag;
		    new->tag = newtag;
		  }
		else 
		  {
		    new->set = NULL;
		    dhcp_netid_free(newtag);
		    break;
		  }
	      }
	    
	    arg = comma;
	  }

	if (!new->set)
	  {
	    dhcp_netid_free(new->tag);
	    dhcp_netid_list_free(new->set);
	    ret_err_free(_("bad tag-if"), new);
	  }
	  
	break;
      }

      
    case 'O':           /* --dhcp-option */
    case LOPT_FORCE:    /* --dhcp-option-force */
    case LOPT_OPTS:
    case LOPT_MATCH:    /* --dhcp-match */
      return parse_dhcp_opt(errstr, arg, 
			    option == LOPT_FORCE ? DHOPT_FORCE : 
			    (option == LOPT_MATCH ? DHOPT_MATCH :
			     (option == LOPT_OPTS ? DHOPT_BANK : 0)));

    case LOPT_NAME_MATCH: /* --dhcp-name-match */
      {
	struct dhcp_match_name *new;
	ssize_t len;
	
	if (!(comma = split(arg)) || (len = strlen(comma)) == 0)
	  ret_err(gen_err);

	new = opt_malloc(sizeof(struct dhcp_match_name));
	new->wildcard = 0;
	new->netid = opt_malloc(sizeof(struct dhcp_netid));
	new->netid->net = opt_string_alloc(set_prefix(arg));

	if (comma[len-1] == '*')
	  {
	    comma[len-1] = 0;
	    new->wildcard = 1;
	  }
	new->name = opt_string_alloc(comma);

	new->next = daemon->dhcp_name_match;
	daemon->dhcp_name_match = new;

	break;
      }
      
    case 'M': /* --dhcp-boot */
      {
	struct dhcp_netid *id = dhcp_tags(&arg);
	
	if (!arg)
	  {
	    ret_err(gen_err);
	  }
	else 
	  {
	    char *dhcp_file, *dhcp_sname = NULL, *tftp_sname = NULL;
	    struct in_addr dhcp_next_server;
	    struct dhcp_boot *new;
	    comma = split(arg);
	    dhcp_file = opt_string_alloc(arg);
	    dhcp_next_server.s_addr = 0;
	    if (comma)
	      {
		arg = comma;
		comma = split(arg);
		dhcp_sname = opt_string_alloc(arg);
		if (comma)
		  {
		    unhide_metas(comma);
		    if (!(inet_pton(AF_INET, comma, &dhcp_next_server) > 0))
		      {
			/*
			 * The user may have specified the tftp hostname here.
			 * save it so that it can be resolved/looked up during
			 * actual dhcp_reply().
			 */	
			
			tftp_sname = opt_string_alloc(comma);
			dhcp_next_server.s_addr = 0;
		      }
		  }
	      }
	    
	    new = opt_malloc(sizeof(struct dhcp_boot));
	    new->file = dhcp_file;
	    new->sname = dhcp_sname;
	    new->tftp_sname = tftp_sname;
	    new->next_server = dhcp_next_server;
	    new->netid = id;
	    new->next = daemon->boot_config;
	    daemon->boot_config = new;
	  }
      
	break;
      }

    case LOPT_REPLY_DELAY: /* --dhcp-reply-delay */
      {
	struct dhcp_netid *id = dhcp_tags(&arg);
	
	if (!arg)
	  {
	    ret_err(gen_err);
	  }
	else
	  {
	    struct delay_config *new;
	    int delay;
	    if (!atoi_check(arg, &delay))
              ret_err(gen_err);
	    
	    new = opt_malloc(sizeof(struct delay_config));
	    new->delay = delay;
	    new->netid = id;
            new->next = daemon->delay_conf;
            daemon->delay_conf = new;
	  }
	
	break;
      }
      
    case LOPT_PXE_PROMT:  /* --pxe-prompt */
       {
	 struct dhcp_opt *new = opt_malloc(sizeof(struct dhcp_opt));
	 int timeout;
	 
	 new->netid = NULL;
	 new->opt = 10; /* PXE_MENU_PROMPT */
	 new->netid = dhcp_tags(&arg);
	 
	 if (!arg)
	   {
	     dhcp_opt_free(new);
	     ret_err(gen_err);
	   }
	 else
	   {
	     comma = split(arg);
	     unhide_metas(arg);
	     new->len = strlen(arg) + 1;
	     new->val = opt_malloc(new->len);
	     memcpy(new->val + 1, arg, new->len - 1);
	     
	     new->u.vendor_class = NULL;
	     new->flags = DHOPT_VENDOR | DHOPT_VENDOR_PXE;
	     
	     if (comma && atoi_check(comma, &timeout))
	       *(new->val) = timeout;
	     else
	       *(new->val) = 255;

	     new->next = daemon->dhcp_opts;
	     daemon->dhcp_opts = new;
	     daemon->enable_pxe = 1;
	   }
	 
	 break;
       }
       
    case LOPT_PXE_SERV:  /* --pxe-service */
       {
	 struct pxe_service *new = opt_malloc(sizeof(struct pxe_service));
	 char *CSA[] = { "x86PC", "PC98", "IA64_EFI", "Alpha", "Arc_x86", "Intel_Lean_Client",
			 "IA32_EFI", "x86-64_EFI", "Xscale_EFI", "BC_EFI",
			 "ARM32_EFI", "ARM64_EFI", NULL };  
	 static int boottype = 32768;
	 
	 new->netid = NULL;
	 new->sname = NULL;
	 new->server.s_addr = 0;
	 new->netid = dhcp_tags(&arg);

	 if (arg && (comma = split(arg)))
	   {
	     for (i = 0; CSA[i]; i++)
	       if (strcasecmp(CSA[i], arg) == 0)
		 break;
	     
	     if (CSA[i] || atoi_check(arg, &i))
	       {
		 arg = comma;
		 comma = split(arg);
		 
		 new->CSA = i;
		 new->menu = opt_string_alloc(arg);
		 
		 if (!comma)
		   {
		     new->type = 0; /* local boot */
		     new->basename = NULL;
		   }
		 else
		   {
		     arg = comma;
		     comma = split(arg);
		     if (atoi_check(arg, &i))
		       {
			 new->type = i;
			 new->basename = NULL;
		       }
		     else
		       {
			 new->type = boottype++;
			 new->basename = opt_string_alloc(arg);
		       }
		     
		     if (comma)
		       {
			 if (!inet_pton(AF_INET, comma, &new->server))
			   {
			     new->server.s_addr = 0;
			     new->sname = opt_string_alloc(comma);
			   }
		       
		       }
		   }
		 
		 /* Order matters */
		 new->next = NULL;
		 if (!daemon->pxe_services)
		   daemon->pxe_services = new; 
		 else
		   {
		     struct pxe_service *s;
		     for (s = daemon->pxe_services; s->next; s = s->next);
		     s->next = new;
		   }
		 
		 daemon->enable_pxe = 1;
		 break;
		
	       }
	   }
	 
	 dhcp_netid_free(new->netid);
	 free(new);
	 ret_err(gen_err);
       }
	 
    case '4':  /* --dhcp-mac */
      {
	if (!(comma = split(arg)))
	  ret_err(gen_err);
	else
	  {
	    struct dhcp_mac *new = opt_malloc(sizeof(struct dhcp_mac));
	    new->netid.net = opt_string_alloc(set_prefix(arg));
	    unhide_metas(comma);
	    new->hwaddr_len = parse_hex(comma, new->hwaddr, DHCP_CHADDR_MAX, &new->mask, &new->hwaddr_type);
	    if (new->hwaddr_len == -1)
	      {
		free(new->netid.net);
		ret_err_free(gen_err, new);
	      }
	    else
	      {
		new->next = daemon->dhcp_macs;
		daemon->dhcp_macs = new;
	      }
	  }
      }
      break;

    case 'U':           /* --dhcp-vendorclass */
    case 'j':           /* --dhcp-userclass */
    case LOPT_CIRCUIT:  /* --dhcp-circuitid */
    case LOPT_REMOTE:   /* --dhcp-remoteid */
    case LOPT_SUBSCR:   /* --dhcp-subscrid */
      {
	 unsigned char *p;
	 int dig, colon;
	 struct dhcp_vendor *new = opt_malloc(sizeof(struct dhcp_vendor));
	 
	 if (!(comma = split(arg)))
	   ret_err_free(gen_err, new);
	
	 new->netid.net = opt_string_alloc(set_prefix(arg));
	 /* check for hex string - must digits may include : must not have nothing else, 
	    only allowed for agent-options. */
	 
	 arg = comma;
	 if ((comma = split(arg)))
	   {
	     if (option  != 'U' || strstr(arg, "enterprise:") != arg)
	       {
	         free(new->netid.net);
	         ret_err_free(gen_err, new);
	       }
	     else
	       new->enterprise = atoi(arg+11);
	   }
	 else
	   comma = arg;
	 
	 for (dig = 0, colon = 0, p = (unsigned char *)comma; *p; p++)
	   if (isxdigit(*p))
	     dig = 1;
	   else if (*p == ':')
	     colon = 1;
	   else
	     break;
	 
	 unhide_metas(comma);
	 if (option == 'U' || option == 'j' || *p || !dig || !colon)
	   {
	     new->len = strlen(comma);  
	     new->data = opt_malloc(new->len);
	     memcpy(new->data, comma, new->len);
	   }
	 else
	   {
	     new->len = parse_hex(comma, (unsigned char *)comma, strlen(comma), NULL, NULL);
	     new->data = opt_malloc(new->len);
	     memcpy(new->data, comma, new->len);
	   }
	 
	 switch (option)
	   {
	   case 'j':
	     new->match_type = MATCH_USER;
	     break;
	   case 'U':
	     new->match_type = MATCH_VENDOR;
	     break; 
	   case LOPT_CIRCUIT:
	     new->match_type = MATCH_CIRCUIT;
	     break;
	   case LOPT_REMOTE:
	     new->match_type = MATCH_REMOTE;
	     break;
	   case LOPT_SUBSCR:
	     new->match_type = MATCH_SUBSCRIBER;
	     break;
	   }
	 new->next = daemon->dhcp_vendors;
	 daemon->dhcp_vendors = new;

	 break;
      }
      
    case LOPT_ALTPORT:   /* --dhcp-alternate-port */
      if (!arg)
	{
	  daemon->dhcp_server_port = DHCP_SERVER_ALTPORT;
	  daemon->dhcp_client_port = DHCP_CLIENT_ALTPORT;
	}
      else
	{
	  comma = split(arg);
	  if (!atoi_check16(arg, &daemon->dhcp_server_port) || 
	      (comma && !atoi_check16(comma, &daemon->dhcp_client_port)))
	    ret_err(_("invalid port number"));
	  if (!comma)
	    daemon->dhcp_client_port = daemon->dhcp_server_port+1; 
	}
      break;

    case 'J':            /* --dhcp-ignore */
    case LOPT_NO_NAMES:  /* --dhcp-ignore-names */
    case LOPT_BROADCAST: /* --dhcp-broadcast */
    case '3':            /* --bootp-dynamic */
    case LOPT_GEN_NAMES: /* --dhcp-generate-names */
      {
	struct dhcp_netid_list *new = opt_malloc(sizeof(struct dhcp_netid_list));
	struct dhcp_netid *list = NULL;
	if (option == 'J')
	  {
	    new->next = daemon->dhcp_ignore;
	    daemon->dhcp_ignore = new;
	  }
	else if (option == LOPT_BROADCAST)
	  {
	    new->next = daemon->force_broadcast;
	    daemon->force_broadcast = new;
	  }
	else if (option == '3')
	  {
	    new->next = daemon->bootp_dynamic;
	    daemon->bootp_dynamic = new;
	  }
	else if (option == LOPT_GEN_NAMES)
	  {
	    new->next = daemon->dhcp_gen_names;
	    daemon->dhcp_gen_names = new;
	  }
	else
	  {
	    new->next = daemon->dhcp_ignore_names;
	    daemon->dhcp_ignore_names = new;
	  }
	
	while (arg) {
	  comma = split(arg);
	  list = dhcp_netid_create(is_tag_prefix(arg) ? arg+4 :arg, list);
	  arg = comma;
	}
	
	new->list = list;
	break;
      }

    case LOPT_PROXY: /* --dhcp-proxy */
      daemon->override = 1;
      while (arg) {
	struct addr_list *new = opt_malloc(sizeof(struct addr_list));
	comma = split(arg);
	if (!(inet_pton(AF_INET, arg, &new->addr) > 0))
	  ret_err_free(_("bad dhcp-proxy address"), new);
	new->next = daemon->override_relays;
	daemon->override_relays = new;
	arg = comma;
	}
	  break;

    case LOPT_PXE_VENDOR: /* --dhcp-pxe-vendor */
      {
        while (arg) {
	  struct dhcp_pxe_vendor *new = opt_malloc(sizeof(struct dhcp_pxe_vendor));
	  comma = split(arg);
          new->data = opt_string_alloc(arg);
	  new->next = daemon->dhcp_pxe_vendors;
	  daemon->dhcp_pxe_vendors = new;
	  arg = comma;
	}
      }
      break;
      
    case LOPT_RELAY: /* --dhcp-relay */
      {
	struct dhcp_relay *new = opt_malloc(sizeof(struct dhcp_relay));
	char *two = split(arg);
	char *three = split(two);
	
	new->iface_index = 0;

	if (two)
	  {
	    if (inet_pton(AF_INET, arg, &new->local))
	      {
		char *hash = split_chr(two, '#');

		if (!hash || !atoi_check16(hash, &new->port))
		  new->port = DHCP_SERVER_PORT;
		
		if (!inet_pton(AF_INET, two, &new->server))
		  {
		    new->server.addr4.s_addr = 0;
		    		    
		    /* Fail for three arg version where there are not two addresses. 
		       Also fail when broadcasting to wildcard address. */
		    if (three || strchr(two, '*'))
		      two = NULL;
		    else
		      three = two;
		  }
		
		new->next = daemon->relay4;
		daemon->relay4 = new;
	      }
#ifdef HAVE_DHCP6
	    else if (inet_pton(AF_INET6, arg, &new->local))
	      {
		char *hash = split_chr(two, '#');

		if (!hash || !atoi_check16(hash, &new->port))
		  new->port = DHCPV6_SERVER_PORT;

		if (!inet_pton(AF_INET6, two, &new->server))
		  {
		    inet_pton(AF_INET6, ALL_SERVERS, &new->server.addr6);
		    /* Fail for three arg version where there are not two addresses.
		       Also fail when multicasting to wildcard address. */
		    if (three || strchr(two, '*'))
		      two = NULL;
		    else
		      three = two;
		  }
		new->next = daemon->relay6;
		daemon->relay6 = new;
	      }
#endif

	    new->interface = opt_string_alloc(three);
	  }
	
	if (!two)
	  {
	    free(new->interface);
	    ret_err_free(_("Bad dhcp-relay"), new);
	  }
	
	break;
      }

#endif
      
#ifdef HAVE_DHCP6
    case LOPT_RA_PARAM: /* --ra-param */
      if ((comma = split(arg)))
	{
	  struct ra_interface *new = opt_malloc(sizeof(struct ra_interface));
	  new->lifetime = -1;
	  new->prio = 0;
	  new->mtu = 0;
	  new->mtu_name = NULL;
	  new->name = opt_string_alloc(arg);
	  if (strcasestr(comma, "mtu:") == comma)
	    {
	      arg = comma + 4;
	      if (!(comma = split(comma)))
	        goto err;
	      if (!strcasecmp(arg, "off"))
	        new->mtu = -1;
	      else if (!atoi_check(arg, &new->mtu))
	        new->mtu_name = opt_string_alloc(arg);
	      else if (new->mtu < 1280)
	        goto err;
	    }
	  if (strcasestr(comma, "high") == comma || strcasestr(comma, "low") == comma)
	    {
	      if (*comma == 'l' || *comma == 'L')
		new->prio = 0x18;
	      else
		new->prio = 0x08;
	      comma = split(comma);
	    }
	   arg = split(comma);
	   if (!atoi_check(comma, &new->interval) || 
	      (arg && !atoi_check(arg, &new->lifetime)))
             {
err:
	       free(new->name);
	       ret_err_free(_("bad RA-params"), new);
             }
	  
	  new->next = daemon->ra_interfaces;
	  daemon->ra_interfaces = new;
	}
      break;
      
    case LOPT_DUID: /* --dhcp-duid */
      if (!(comma = split(arg)) || !atoi_check(arg, (int *)&daemon->duid_enterprise))
	ret_err(_("bad DUID"));
      else
	{
	  daemon->duid_config_len = parse_hex(comma,(unsigned char *)comma, strlen(comma), NULL, NULL);
	  daemon->duid_config = opt_malloc(daemon->duid_config_len);
	  memcpy(daemon->duid_config, comma, daemon->duid_config_len);
	}
      break;
#endif

    case 'V':  /* --alias */
      {
	char *dash, *a[3] = { NULL, NULL, NULL };
	int k = 0;
	struct doctor *new = opt_malloc(sizeof(struct doctor));
	new->next = daemon->doctors;
	daemon->doctors = new;
	new->mask.s_addr = 0xffffffff;
	new->end.s_addr = 0;

	if ((a[0] = arg))
	  for (k = 1; k < 3; k++)
	    {
	      if (!(a[k] = split(a[k-1])))
		break;
	      unhide_metas(a[k]);
	    }
	
	dash = split_chr(a[0], '-');

	if ((k < 2) || 
	    (!(inet_pton(AF_INET, a[0], &new->in) > 0)) ||
	    (!(inet_pton(AF_INET, a[1], &new->out) > 0)) ||
	    (k == 3 && !inet_pton(AF_INET, a[2], &new->mask)))
	  ret_err(_("missing address in alias"));
	
	if (dash && 
	    (!(inet_pton(AF_INET, dash, &new->end) > 0) ||
	     !is_same_net(new->in, new->end, new->mask) ||
	     ntohl(new->in.s_addr) > ntohl(new->end.s_addr)))
	  ret_err_free(_("invalid alias range"), new);
	
	break;
      }
      
    case LOPT_INTNAME:  /* --interface-name */
    case LOPT_DYNHOST:  /* --dynamic-host */
      {
	struct interface_name *new, **up;
	char *domain = arg;
	
	arg = split(arg);
	
	new = opt_malloc(sizeof(struct interface_name));
	memset(new, 0, sizeof(struct interface_name));
	new->flags = IN4 | IN6;
	
	/* Add to the end of the list, so that first name
	   of an interface is used for PTR lookups. */
	for (up = &daemon->int_names; *up; up = &((*up)->next));
	*up = new;
	
	while ((comma = split(arg)))
	  {
	    if (inet_pton(AF_INET, arg, &new->proto4))
	      new->flags |= INP4;
	    else if (inet_pton(AF_INET6, arg, &new->proto6))
	      new->flags |= INP6;
	    else
	      break;
	    
	    arg = comma;
	  }

	if ((comma = split_chr(arg, '/')))
	  {
	    if (strcmp(comma, "4") == 0)
	      new->flags &= ~IN6;
	    else if (strcmp(comma, "6") == 0)
	      new->flags &= ~IN4;
	    else
	      ret_err_free(gen_err, new);
	  }

	new->intr = opt_string_alloc(arg);

	if (option == LOPT_DYNHOST)
	  {
	    if (!(new->flags & (INP4 | INP6)))
	      ret_err(_("missing address in dynamic host"));

	    if (!(new->flags & IN4) || !(new->flags & IN6))
	      arg = NULL; /* provoke error below */

	    new->flags &= ~(IN4 | IN6);
	  }
	else
	  {
	    if (new->flags & (INP4 | INP6))
	      arg = NULL; /* provoke error below */
	  }
	
	if (!domain || !arg || !(new->name = canonicalise_opt(domain)))
	  ret_err(option == LOPT_DYNHOST ?
		  _("bad dynamic host") : _("bad interface name"));
	
	break;
      }
      
    case LOPT_CNAME: /* --cname */
      {
	struct cname *new;
	char *alias, *target=NULL, *last, *pen;
	int ttl = -1;

	for (last = pen = NULL, comma = arg; comma; comma = split(comma))
	  {
	    pen = last;
	    last = comma;
	  }

	if (!pen)
	  ret_err(_("bad CNAME"));
	
	if (pen != arg && atoi_check(last, &ttl))
	  last = pen;
	  	
	while (arg != last)
	  {
	    int arglen = strlen(arg);
	    alias = canonicalise_opt(arg);

	    if (!target)
	      target = canonicalise_opt(last);
	    if (!alias || !target)
	      {
		free(target);
		free(alias);
		ret_err(_("bad CNAME"));
	      }
	    
	    for (new = daemon->cnames; new; new = new->next)
	      if (hostname_isequal(new->alias, alias))
		{
		  free(target);
		  free(alias);
		  ret_err(_("duplicate CNAME"));
		}
	    new = opt_malloc(sizeof(struct cname));
	    new->next = daemon->cnames;
	    daemon->cnames = new;
	    new->alias = alias;
	    new->target = target;
	    new->ttl = ttl;

	    for (arg += arglen+1; *arg && isspace((unsigned char)*arg); arg++);
	  }
      
	break;
      }

    case LOPT_PTR:  /* --ptr-record */
      {
	struct ptr_record *new;
	char *dom, *target = NULL;

	comma = split(arg);
	
	if (!(dom = canonicalise_opt(arg)) ||
	    (comma && !(target = canonicalise_opt(comma))))
	  {
	    free(dom);
	    free(target);
	    ret_err(_("bad PTR record"));
	  }
	else
	  {
	    new = opt_malloc(sizeof(struct ptr_record));
	    new->next = daemon->ptr;
	    daemon->ptr = new;
	    new->name = dom;
	    new->ptr = target;
	  }
	break;
      }

    case LOPT_NAPTR: /* --naptr-record */
      {
	char *a[7] = { NULL, NULL, NULL, NULL, NULL, NULL, NULL };
	int k = 0;
	struct naptr *new;
	int order, pref;
	char *name=NULL, *replace = NULL;

	if ((a[0] = arg))
	  for (k = 1; k < 7; k++)
	    if (!(a[k] = split(a[k-1])))
	      break;
	
	
	if (k < 6 || 
	    !(name = canonicalise_opt(a[0])) ||
	    !atoi_check16(a[1], &order) || 
	    !atoi_check16(a[2], &pref) ||
	    (k == 7 && !(replace = canonicalise_opt(a[6]))))
          {
	    free(name);
	    free(replace);
	    ret_err(_("bad NAPTR record"));
          }
	else
	  {
	    new = opt_malloc(sizeof(struct naptr));
	    new->next = daemon->naptr;
	    daemon->naptr = new;
	    new->name = name;
	    new->flags = opt_string_alloc(a[3]);
	    new->services = opt_string_alloc(a[4]);
	    new->regexp = opt_string_alloc(a[5]);
	    new->replace = replace;
	    new->order = order;
	    new->pref = pref;
	  }
	break;
      }

    case LOPT_RR: /* dns-rr */
      {
       	struct txt_record *new;
	size_t len = 0;
	char *data;
	int class;

	comma = split(arg);
	data = split(comma);
		
	new = opt_malloc(sizeof(struct txt_record));
	new->name = NULL;
	
	if (!atoi_check(comma, &class) || 
	    !(new->name = canonicalise_opt(arg)) ||
	    (data && (len = parse_hex(data, (unsigned char *)data, -1, NULL, NULL)) == -1U))
          {
            free(new->name);
	    ret_err_free(_("bad RR record"), new);
          }

	new->len = 0;
	new->class = class;
	new->next = daemon->rr;
	daemon->rr = new;
	
	if (data)
	  {
	    new->txt = opt_malloc(len);
	    new->len = len;
	    memcpy(new->txt, data, len);
	  }
	
	break;
      }

    case LOPT_CAA: /* --caa-record */
      {
       	struct txt_record *new;
	char *tag, *value;
	int flags;
	
	comma = split(arg);
	tag = split(comma);
	value = split(tag);
	
	new = opt_malloc(sizeof(struct txt_record));
	new->next = daemon->rr;
	daemon->rr = new;

	if (!atoi_check(comma, &flags) || !tag || !value || !(new->name = canonicalise_opt(arg)))
	  ret_err(_("bad CAA record"));
	
	unhide_metas(tag);
	unhide_metas(value);

	new->len = strlen(tag) + strlen(value) + 2;
	new->txt = opt_malloc(new->len);
	new->txt[0] = flags;
	new->txt[1] = strlen(tag);
	memcpy(&new->txt[2], tag, strlen(tag));
	memcpy(&new->txt[2 + strlen(tag)], value, strlen(value));
	new->class = T_CAA;
	
	break;
      }
	
    case 'Y':  /* --txt-record */
      {
	struct txt_record *new;
	unsigned char *p, *cnt;
	size_t len;

	comma = split(arg);
		
	new = opt_malloc(sizeof(struct txt_record));
	new->class = C_IN;
	new->stat = 0;

	if (!(new->name = canonicalise_opt(arg)))
	  ret_err_free(_("bad TXT record"), new);
	
	new->next = daemon->txt;
	daemon->txt = new;
	len = comma ? strlen(comma) : 0;
	len += (len/255) + 1; /* room for extra counts */
	new->txt = p = opt_malloc(len);

	cnt = p++;
	*cnt = 0;
	
	while (comma && *comma)
	  {
	    unsigned char c = (unsigned char)*comma++;

	    if (c == ',' || *cnt == 255)
	      {
		if (c != ',')
		  comma--;
		cnt = p++;
		*cnt = 0;
	      }
	    else
	      {
		*p++ = unhide_meta(c);
		(*cnt)++;
	      }
	  }

	new->len = p - new->txt;

	break;
      }
      
    case 'W':  /* --srv-host */
      {
	int port = 1, priority = 0, weight = 0;
	char *name, *target = NULL;
	struct mx_srv_record *new;
	
	comma = split(arg);
	
	if (!(name = canonicalise_opt(arg)))
	  ret_err(_("bad SRV record"));
	
	if (comma)
	  {
	    arg = comma;
	    comma = split(arg);
	    if (!(target = canonicalise_opt(arg)))
	      ret_err_free(_("bad SRV target"), name);
		
	    if (comma)
	      {
		arg = comma;
		comma = split(arg);
		if (!atoi_check16(arg, &port))
                  {
                    free(name);
		    ret_err_free(_("invalid port number"), target);
                  }
		
		if (comma)
		  {
		    arg = comma;
		    comma = split(arg);
		    if (!atoi_check16(arg, &priority))
                      {
                        free(name);
		        ret_err_free(_("invalid priority"), target);
		      }
		    if (comma && !atoi_check16(comma, &weight))
                      {
                        free(name);
		        ret_err_free(_("invalid weight"), target);
                      }
		  }
	      }
	  }
	
	new = opt_malloc(sizeof(struct mx_srv_record));
	new->next = daemon->mxnames;
	daemon->mxnames = new;
	new->issrv = 1;
	new->name = name;
	new->target = target;
	new->srvport = port;
	new->priority = priority;
	new->weight = weight;
	break;
      }
      
    case LOPT_HOST_REC: /* --host-record */
      {
	struct host_record *new;

	if (!arg || !(comma = split(arg)))
	  ret_err(_("Bad host-record"));
	
	new = opt_malloc(sizeof(struct host_record));
	memset(new, 0, sizeof(struct host_record));
	new->ttl = -1;
	new->flags = 0;

	while (arg)
	  {
	    union all_addr addr;
	    char *dig;

	    for (dig = arg; *dig != 0; dig++)
	      if (*dig < '0' || *dig > '9')
		break;
	    if (*dig == 0)
	      new->ttl = atoi(arg);
	    else if (inet_pton(AF_INET, arg, &addr.addr4))
	      {
		new->addr = addr.addr4;
		new->flags |= HR_4;
	      }
	    else if (inet_pton(AF_INET6, arg, &addr.addr6))
	      {
		new->addr6 = addr.addr6;
		new->flags |= HR_6;
	      }
	    else
	      {
		char *canon = canonicalise_opt(arg);
		struct name_list *nl;
		if (!canon)
                  {
		    struct name_list *tmp, *next;
		    for (tmp = new->names; tmp; tmp = next)
		      {
			next = tmp->next;
			free(tmp);
		      }
		    ret_err_free(_("Bad name in host-record"), new);
                  }

		nl = opt_malloc(sizeof(struct name_list));
		nl->name = canon;
		/* keep order, so that PTR record goes to first name */
		nl->next = NULL;
		if (!new->names)
		  new->names = nl;
		else
		  { 
		    struct name_list *tmp;
		    for (tmp = new->names; tmp->next; tmp = tmp->next);
		    tmp->next = nl;
		  }
	      }
	    
	    arg = comma;
	    comma = split(arg);
	  }

	/* Keep list order */
	if (!daemon->host_records_tail)
	  daemon->host_records = new;
	else
	  daemon->host_records_tail->next = new;
	new->next = NULL;
	daemon->host_records_tail = new;
	break;
      }

    case LOPT_STALE_CACHE: /* --use-stale-cache */
      {
	int max_expiry = STALE_CACHE_EXPIRY;
	if (arg)
	  {
	    /* Don't accept negative TTLs here, they'd have the counter-intuitive
	       side-effect of evicting cache records before they expire */
	    if (!atoi_check(arg, &max_expiry) || max_expiry < 0)
	      ret_err(gen_err);
	    /* Store "serve expired forever" as -1 internally, the option isn't
	       active for daemon->cache_max_expiry == 0 */
	    if (max_expiry == 0)
	      max_expiry = -1;
	  }
	daemon->cache_max_expiry = max_expiry;
	break;
      }

#ifdef HAVE_DNSSEC
    case LOPT_DNSSEC_STAMP: /* --dnssec-timestamp */
      daemon->timestamp_file = opt_string_alloc(arg); 
      break;

    case LOPT_DNSSEC_CHECK: /* --dnssec-check-unsigned */
      if (arg)
	{
	  if (strcmp(arg, "no") == 0)
	    set_option_bool(OPT_DNSSEC_IGN_NS);
	  else
	    ret_err(_("bad value for dnssec-check-unsigned"));
	}
      break;
      
    case LOPT_TRUST_ANCHOR: /* --trust-anchor */
      {
	struct ds_config *new = opt_malloc(sizeof(struct ds_config));
      	char *cp, *cp1, *keyhex, *digest, *algo = NULL;
	int len;
	
	new->class = C_IN;
	new->name = NULL;

	if ((comma = split(arg)) && (algo = split(comma)))
	  {
	    int class = 0;
	    if (strcmp(comma, "IN") == 0)
	      class = C_IN;
	    else if (strcmp(comma, "CH") == 0)
	      class = C_CHAOS;
	    else if (strcmp(comma, "HS") == 0)
	      class = C_HESIOD;
	    
	    if (class != 0)
	      {
		new->class = class;
		comma = algo;
		algo = split(comma);
	      }
	  }
		  
       	if (!comma || !algo || !(digest = split(algo)) || !(keyhex = split(digest)) ||
	    !atoi_check16(comma, &new->keytag) || 
	    !atoi_check8(algo, &new->algo) ||
	    !atoi_check8(digest, &new->digest_type) ||
	    !(new->name = canonicalise_opt(arg)))
	  ret_err_free(_("bad trust anchor"), new);
	    
	/* Upper bound on length */
	len = (2*strlen(keyhex))+1;
	new->digest = opt_malloc(len);
	unhide_metas(keyhex);
	/* 4034: "Whitespace is allowed within digits" */
	for (cp = keyhex; *cp; )
	  if (isspace((unsigned char)*cp))
	    for (cp1 = cp; *cp1; cp1++)
	      *cp1 = *(cp1+1);
	  else
	    cp++;
	if ((new->digestlen = parse_hex(keyhex, (unsigned char *)new->digest, len, NULL, NULL)) == -1)
	  {
	    free(new->name);
	    ret_err_free(_("bad HEX in trust anchor"), new);
	  }
	
	new->next = daemon->ds;
	daemon->ds = new;
	
	break;
      }
#endif
		
    default:
      ret_err(_("unsupported option (check that dnsmasq was compiled with DHCP/TFTP/DNSSEC/DBus support)"));
      
    }
  
  return 1;
}

static void read_file(char *file, FILE *f, int hard_opt, int from_script)	
{
  volatile int lineno = 0;
  char *buff = daemon->namebuff;
  
  while (fgets(buff, MAXDNAME, f))
    {
      int white, i;
      volatile int option;
      char *errmess, *p, *arg, *start;
      size_t len;

      option = (hard_opt == LOPT_REV_SERV) ? 0 : hard_opt;

      /* Memory allocation failure longjmps here if mem_recover == 1 */ 
      if (option != 0 || hard_opt == LOPT_REV_SERV)
	{
	  if (setjmp(mem_jmp))
	    continue;
	  mem_recover = 1;
	}

      arg = NULL;
      lineno++;
      errmess = NULL;
      
      /* Implement quotes, inside quotes we allow \\ \" \n and \t 
	 metacharacters get hidden also strip comments */
      for (white = 1, p = buff; *p; p++)
	{
	  if (*p == '"')
	    {
	      memmove(p, p+1, strlen(p+1)+1);

	      for(; *p && *p != '"'; p++)
		{
		  if (*p == '\\' && strchr("\"tnebr\\", p[1]))
		    {
		      if (p[1] == 't')
			p[1] = '\t';
		      else if (p[1] == 'n')
			p[1] = '\n';
		      else if (p[1] == 'b')
			p[1] = '\b';
		      else if (p[1] == 'r')
			p[1] = '\r';
		      else if (p[1] == 'e') /* escape */
			p[1] = '\033';
		      memmove(p, p+1, strlen(p+1)+1);
		    }
		  *p = hide_meta(*p);
		}

	      if (*p == 0) 
		{
		  errmess = _("missing \"");
		  goto oops; 
		}

	      memmove(p, p+1, strlen(p+1)+1);
	    }

	  if (isspace((unsigned char)*p))
	    {
	      *p = ' ';
	      white = 1;
	    }
	  else 
	    {
	      if (white && *p == '#')
		{ 
		  *p = 0;
		  break;
		}
	      white = 0;
	    } 
	}

      
      /* strip leading spaces */
      for (start = buff; *start && *start == ' '; start++);
      
      /* strip trailing spaces */
      for (len = strlen(start); (len != 0) && (start[len-1] == ' '); len--);
      
      if (len == 0)
	continue; 
      else
	start[len] = 0;
      
      if (option != 0)
	arg = start;
      else if ((p=strchr(start, '=')))
	{
	  /* allow spaces around "=" */
	  for (arg = p+1; *arg == ' '; arg++);
	  for (; p >= start && (*p == ' ' || *p == '='); p--)
	    *p = 0;
	}
      else
	arg = NULL;

      if (option == 0)
	{
	  for (option = 0, i = 0; opts[i].name; i++) 
	    if (strcmp(opts[i].name, start) == 0)
	      {
		option = opts[i].val;
		break;
	      }
	  
	  if (!option)
	    errmess = _("bad option");
	  else if (opts[i].has_arg == 0 && arg)
	    errmess = _("extraneous parameter");
	  else if (opts[i].has_arg == 1 && !arg)
	    errmess = _("missing parameter");
	  else if (hard_opt == LOPT_REV_SERV && option != 'S' && option != LOPT_REV_SERV)
	    errmess = _("illegal option");
	}

    oops:
      if (errmess)
	strcpy(daemon->namebuff, errmess);
	  
      if (errmess || !one_opt(option, arg, daemon->namebuff, _("error"), 0, hard_opt == LOPT_REV_SERV))
	{
	  if (from_script)
	    sprintf(daemon->namebuff + strlen(daemon->namebuff), _(" in output from %s"), file);
	  else
	    sprintf(daemon->namebuff + strlen(daemon->namebuff), _(" at line %d of %s"), lineno, file);
	  
	  if (hard_opt != 0)
	    my_syslog(LOG_ERR, "%s", daemon->namebuff);
	  else
	    die("%s", daemon->namebuff, EC_BADCONF);
	}
    }

  mem_recover = 0;
}

#if defined(HAVE_DHCP) && defined(HAVE_INOTIFY)
int option_read_dynfile(char *file, int flags)
{
  my_syslog(MS_DHCP | LOG_INFO, _("read %s"), file);
  
  if (flags & AH_DHCP_HST)
    return one_file(file, LOPT_BANK);
  else if (flags & AH_DHCP_OPT)
    return one_file(file, LOPT_OPTS);
  
  return 0;
}
#endif

static int one_file(char *file, int hard_opt)
{
  FILE *f;
  int nofile_ok = 0, do_popen = 0;
  static int read_stdin = 0;
  static struct fileread {
    dev_t dev;
    ino_t ino;
    struct fileread *next;
  } *filesread = NULL;
  
  if (hard_opt == LOPT_CONF_OPT)
    {
      /* default conf-file reading */
      hard_opt = 0;
      nofile_ok = 1;
    }

   if (hard_opt == LOPT_CONF_SCRIPT)
     {
       hard_opt = 0;
       do_popen = 1;
     }
   
   if (hard_opt == 0 && !do_popen && strcmp(file, "-") == 0)
    {
      if (read_stdin == 1)
	return 1;
      read_stdin = 1;
      file = "stdin";
      f = stdin;
    }
  else
    {
      /* ignore repeated files. */
      struct stat statbuf;
    
      if (hard_opt == 0 && stat(file, &statbuf) == 0)
	{
	  struct fileread *r;
	  
	  for (r = filesread; r; r = r->next)
	    if (r->dev == statbuf.st_dev && r->ino == statbuf.st_ino)
	      return 1;
	  
	  r = safe_malloc(sizeof(struct fileread));
	  r->next = filesread;
	  filesread = r;
	  r->dev = statbuf.st_dev;
	  r->ino = statbuf.st_ino;
	}

      if (do_popen)
	{
	  if (!(f = popen(file, "r")))
	    die(_("cannot execute %s: %s"), file, EC_FILE);
	}
      else if (!(f = fopen(file, "r")))
	{   
	  if (errno == ENOENT && nofile_ok)
	    return 1; /* No conffile, all done. */
	  else
	    {
	      char *str = _("cannot read %s: %s");
	      if (hard_opt != 0)
		{
		  my_syslog(LOG_ERR, str, file, strerror(errno));
		  return 0;
		}
	      else
		die(str, file, EC_FILE);
	    }
	} 
    }
  
   read_file(file, f, hard_opt, do_popen);

  if (do_popen)
    {
      int rc;

      if ((rc = pclose(f)) == -1)
	die(_("error executing %s: %s"), file, EC_MISC);

      if (rc != 0)
	die(_("%s returns non-zero error code"), file, rc+10);
    }
  else
    fclose(f);
	
  return 1;
}

static int file_filter(const struct dirent *ent)
{
  size_t lenfile = strlen(ent->d_name);

  /* ignore emacs backups and dotfiles */

  if (lenfile == 0 || 
      ent->d_name[lenfile - 1] == '~' ||
      (ent->d_name[0] == '#' && ent->d_name[lenfile - 1] == '#') ||
      ent->d_name[0] == '.')
    return 0;

  return 1;
}
/* expand any name which is a directory */
struct hostsfile *expand_filelist(struct hostsfile *list)
{
  unsigned int i;
  int entcnt, n;
  struct hostsfile *ah, *last, *next, **up;
  struct dirent **namelist;

  /* find largest used index */
  for (i = SRC_AH, ah = list; ah; ah = ah->next)
    {
      last = ah;
      
      if (i <= ah->index)
	i = ah->index + 1;

      if (ah->flags & AH_DIR)
	ah->flags |= AH_INACTIVE;
      else
	ah->flags &= ~AH_INACTIVE;
    }

  for (ah = list; ah; ah = ah->next)
    if (!(ah->flags & AH_INACTIVE))
      {
	struct stat buf;
	if (stat(ah->fname, &buf) != -1 && S_ISDIR(buf.st_mode))
	  {
	    struct dirent *ent;
	    
	    /* don't read this as a file */
	    ah->flags |= AH_INACTIVE;
	    
	    entcnt = scandir(ah->fname, &namelist, file_filter, alphasort);
	    if (entcnt < 0)
	      my_syslog(LOG_ERR, _("cannot access directory %s: %s"), 
			ah->fname, strerror(errno));
	    else
	      {
		for (n = 0; n < entcnt; n++)
		  {
		    ent = namelist[n];
		    size_t lendir = strlen(ah->fname);
		    size_t lenfile = strlen(ent->d_name);
		    struct hostsfile *ah1;
		    char *path;
		    
		    /* see if we have an existing record.
		       dir is ah->fname 
		       file is ent->d_name
		       path to match is ah1->fname */
		    
		    for (up = &list, ah1 = list; ah1; ah1 = next)
		      {
			next = ah1->next;

			if (lendir < strlen(ah1->fname) &&
			    strstr(ah1->fname, ah->fname) == ah1->fname &&
			    ah1->fname[lendir] == '/' &&
			    strcmp(ah1->fname + lendir + 1, ent->d_name) == 0)
			  {
			    ah1->flags &= ~AH_INACTIVE;
			    /* If found, remove from list to re-insert at the end.
			       Unless it's already at the end. */
			    if (last != ah1)
			      *up = next;
			    break;
			  }

			up = &ah1->next;
		      }
		    
		    /* make new record */
		    if (!ah1)
		      {
			if (!(ah1 = whine_malloc(sizeof(struct hostsfile))))
			  continue;
			
			if (!(path = whine_malloc(lendir + lenfile + 2)))
			  {
			    free(ah1);
			    continue;
			  }
		      	
			strcpy(path, ah->fname);
			strcat(path, "/");
			strcat(path, ent->d_name);
			ah1->fname = path;
			ah1->index = i++;
			ah1->flags = AH_DIR;
		      }

		    /* Edge case, may be the last in the list anyway */
		    if (last != ah1)
		      last->next = ah1;
		    ah1->next = NULL;
		    last = ah1;
		    
		    /* inactivate record if not regular file */
		    if ((ah1->flags & AH_DIR) && stat(ah1->fname, &buf) != -1 && !S_ISREG(buf.st_mode))
		      ah1->flags |= AH_INACTIVE; 
		    
		  }
	      }
	    free(namelist);
	  }
      }
  
  return list;
}

void read_servers_file(void)
{
  FILE *f;

  if (!(f = fopen(daemon->servers_file, "r")))
    {
       my_syslog(LOG_ERR, _("cannot read %s: %s"), daemon->servers_file, strerror(errno));
       return;
    }
  
  mark_servers(SERV_FROM_FILE);
  read_file(daemon->servers_file, f, LOPT_REV_SERV, 0);
  fclose(f);
  cleanup_servers();
  check_servers(0);
}
 

#ifdef HAVE_DHCP
static void clear_dynamic_conf(void)
{
  struct dhcp_config *configs, *cp, **up;
  
  /* remove existing... */
  for (up = &daemon->dhcp_conf, configs = daemon->dhcp_conf; configs; configs = cp)
    {
      cp = configs->next;
      
      if (configs->flags & CONFIG_BANK)
	{
	  *up = cp;
	  dhcp_config_free(configs);
	}
      else
	up = &configs->next;
    }
}

static void clear_dynamic_opt(void)
{
  struct dhcp_opt *opts, *cp, **up;

  for (up = &daemon->dhcp_opts, opts = daemon->dhcp_opts; opts; opts = cp)
    {
      cp = opts->next;
      
      if (opts->flags & DHOPT_BANK)
	{
	  *up = cp;
	  dhcp_opt_free(opts);
	}
      else
	up = &opts->next;
    }
}

void reread_dhcp(void)
{
   struct hostsfile *hf;

   /* Do these even if there is no daemon->dhcp_hosts_file or
      daemon->dhcp_opts_file since entries may have been created by the
      inotify dynamic file reading system. */
   
   clear_dynamic_conf();
   clear_dynamic_opt();

   if (daemon->dhcp_hosts_file)
    {
      daemon->dhcp_hosts_file = expand_filelist(daemon->dhcp_hosts_file);
      for (hf = daemon->dhcp_hosts_file; hf; hf = hf->next)
	if (!(hf->flags & AH_INACTIVE))
	  {
	    if (one_file(hf->fname, LOPT_BANK))  
	      my_syslog(MS_DHCP | LOG_INFO, _("read %s"), hf->fname);
	  }
    }

  if (daemon->dhcp_opts_file)
    {
      daemon->dhcp_opts_file = expand_filelist(daemon->dhcp_opts_file);
      for (hf = daemon->dhcp_opts_file; hf; hf = hf->next)
	if (!(hf->flags & AH_INACTIVE))
	  {
	    if (one_file(hf->fname, LOPT_OPTS))  
	      my_syslog(MS_DHCP | LOG_INFO, _("read %s"), hf->fname);
	  }
    }

#  ifdef HAVE_INOTIFY
  /* Setup notify and read pre-existing files. */
  set_dynamic_inotify(AH_DHCP_HST | AH_DHCP_OPT, 0, NULL, 0);
#  endif
}
#endif

void read_opts(int argc, char **argv, char *compile_opts)
{
  size_t argbuf_size = MAXDNAME;
  char *argbuf = opt_malloc(argbuf_size);
  /* Note that both /000 and '.' are allowed within labels. These get
     represented in presentation format using NAME_ESCAPE as an escape
     character. In theory, if all the characters in a name were /000 or
     '.' or NAME_ESCAPE then all would have to be escaped, so the 
     presentation format would be twice as long as the spec. */
  char *buff = opt_malloc((MAXDNAME * 2) + 1);
  int option, testmode = 0;
  char *arg, *conffile = NULL;
  
  opterr = 0;

  daemon = opt_malloc(sizeof(struct daemon));
  memset(daemon, 0, sizeof(struct daemon));
  daemon->namebuff = buff;
  daemon->addrbuff = safe_malloc(ADDRSTRLEN);
  
  /* Set defaults - everything else is zero or NULL */
  daemon->cachesize = CACHESIZ;
  daemon->ftabsize = FTABSIZ;
  daemon->port = NAMESERVER_PORT;
  daemon->dhcp_client_port = DHCP_CLIENT_PORT;
  daemon->dhcp_server_port = DHCP_SERVER_PORT;
  daemon->default_resolv.is_default = 1;
  daemon->default_resolv.name = RESOLVFILE;
  daemon->resolv_files = &daemon->default_resolv;
  daemon->username = CHUSER;
  daemon->runfile =  RUNFILE;
  daemon->dhcp_max = MAXLEASES;
  daemon->tftp_max = TFTP_MAX_CONNECTIONS;
  daemon->edns_pktsz = EDNS_PKTSZ;
  daemon->log_fac = -1;
  daemon->auth_ttl = AUTH_TTL; 
  daemon->soa_refresh = SOA_REFRESH;
  daemon->soa_retry = SOA_RETRY;
  daemon->soa_expiry = SOA_EXPIRY;
  daemon->randport_limit = 1;
  daemon->host_index = SRC_AH;
  
  /* See comment above make_servers(). Optimises server-read code. */
  mark_servers(0);
  
  while (1) 
    {
#ifdef HAVE_GETOPT_LONG
      option = getopt_long(argc, argv, OPTSTRING, opts, NULL);
#else
      option = getopt(argc, argv, OPTSTRING);
#endif
      
      if (option == -1)
	{
	  for (; optind < argc; optind++)
	    {
	      unsigned char *c = (unsigned char *)argv[optind];
	      for (; *c != 0; c++)
		if (!isspace(*c))
		  die(_("junk found in command line"), NULL, EC_BADCONF);
	    }
	  break;
	}

      /* Copy optarg so that argv doesn't get changed */
      if (optarg)
	{
	  if (strlen(optarg) >= argbuf_size)
	    {
	      free(argbuf);
	      argbuf_size = strlen(optarg) + 1;
	      argbuf = opt_malloc(argbuf_size);
	    }
	  safe_strncpy(argbuf, optarg, argbuf_size);
	  arg = argbuf;
	}
      else
	arg = NULL;
      
      /* command-line only stuff */
      if (option == LOPT_TEST)
	testmode = 1;
      else if (option == 'w')
	{
#ifdef HAVE_DHCP
	  if (argc == 3 && strcmp(argv[2], "dhcp") == 0)
	    display_opts();
#ifdef HAVE_DHCP6
	  else if (argc == 3 && strcmp(argv[2], "dhcp6") == 0)
	    display_opts6();
#endif
	  else
#endif
	    do_usage();

	  exit(0);
	}
      else if (option == 'v')
	{
	  printf(_("Dnsmasq version %s  %s\n"), VERSION, COPYRIGHT);
	  printf(_("Compile time options: %s\n\n"), compile_opts); 
	  printf(_("This software comes with ABSOLUTELY NO WARRANTY.\n"));
	  printf(_("Dnsmasq is free software, and you are welcome to redistribute it\n"));
	  printf(_("under the terms of the GNU General Public License, version 2 or 3.\n"));
          exit(0);
        }
      else if (option == 'C')
	{
          if (!conffile)
	    conffile = opt_string_alloc(arg);
	  else
	    {
	      char *extra = opt_string_alloc(arg);
	      one_file(extra, 0);
	      free(extra);
	    }
	}
      else
	{
#ifdef HAVE_GETOPT_LONG
	  if (!one_opt(option, arg, daemon->namebuff, _("try --help"), 1, 0))
#else 
	    if (!one_opt(option, arg, daemon->namebuff, _("try -w"), 1, 0)) 
#endif  
	    die(_("bad command line options: %s"), daemon->namebuff, EC_BADCONF);
	}
    }

  free(argbuf);

  if (conffile)
    {
      one_file(conffile, 0);
      free(conffile);
    }
  else
    one_file(CONFFILE, LOPT_CONF_OPT);

  /* Add TXT records if wanted */
#ifndef NO_ID
  if (!option_bool(OPT_NO_IDENT))
    {
      add_txt("version.bind", "dnsmasq-" VERSION, 0 );
      add_txt("authors.bind", "Simon Kelley", 0);
      add_txt("copyright.bind", COPYRIGHT, 0);
      add_txt("cachesize.bind", NULL, TXT_STAT_CACHESIZE);
      add_txt("insertions.bind", NULL, TXT_STAT_INSERTS);
      add_txt("evictions.bind", NULL, TXT_STAT_EVICTIONS);
      add_txt("misses.bind", NULL, TXT_STAT_MISSES);
      add_txt("hits.bind", NULL, TXT_STAT_HITS);
#ifdef HAVE_AUTH
      add_txt("auth.bind", NULL, TXT_STAT_AUTH);
#endif
      add_txt("servers.bind", NULL, TXT_STAT_SERVERS);
      /* Pi-hole modification */
      add_txt("privacylevel.pihole", NULL, TXT_PRIVACYLEVEL);
      add_txt("version.FTL", (char*)get_FTL_version(), 0 );
      /************************/
    }
#endif

  /* port might not be known when the address is parsed - fill in here */
  if (daemon->servers)
    {
      struct server *tmp;
      for (tmp = daemon->servers; tmp; tmp = tmp->next)
	if (!(tmp->flags & SERV_HAS_SOURCE))
	  {
	    if (tmp->source_addr.sa.sa_family == AF_INET)
	      tmp->source_addr.in.sin_port = htons(daemon->query_port);
	    else if (tmp->source_addr.sa.sa_family == AF_INET6)
	      tmp->source_addr.in6.sin6_port = htons(daemon->query_port);
	  }
    } 
  
  if (daemon->host_records)
    {
      struct host_record *hr;
      
      for (hr = daemon->host_records; hr; hr = hr->next)
	if (hr->ttl == -1)
	  hr->ttl = daemon->local_ttl;
    }

  if (daemon->cnames)
    {
      struct cname *cn, *cn2, *cn3;

#define NOLOOP 1
#define TESTLOOP 2      

      /* Fill in TTL for CNAMES now we have local_ttl.
	 Also prepare to do loop detection. */
      for (cn = daemon->cnames; cn; cn = cn->next)
	{
	  if (cn->ttl == -1)
	    cn->ttl = daemon->local_ttl;
	  cn->flag = 0;
	  cn->targetp = NULL;
	  for (cn2 = daemon->cnames; cn2; cn2 = cn2->next)
	    if (hostname_isequal(cn->target, cn2->alias))
	      {
		cn->targetp = cn2;
		break;
	      }
	}
      
      /* Find any CNAME loops.*/
      for (cn = daemon->cnames; cn; cn = cn->next)
	{
	  for (cn2 = cn->targetp; cn2; cn2 = cn2->targetp)
	    {
	      if (cn2->flag == NOLOOP)
		break;
	      
	      if (cn2->flag == TESTLOOP)
		die(_("CNAME loop involving %s"), cn->alias, EC_BADCONF);
	      
	      cn2->flag = TESTLOOP;
	    }
	  
	  for (cn3 = cn->targetp; cn3 != cn2; cn3 = cn3->targetp)
	    cn3->flag = NOLOOP;
	}
    }

  if (daemon->if_addrs)
    {  
      struct iname *tmp;
      for(tmp = daemon->if_addrs; tmp; tmp = tmp->next)
	if (tmp->addr.sa.sa_family == AF_INET)
	  tmp->addr.in.sin_port = htons(daemon->port);
	else if (tmp->addr.sa.sa_family == AF_INET6)
	  tmp->addr.in6.sin6_port = htons(daemon->port);
    }
	
  /* create default, if not specified */
  if (daemon->authserver && !daemon->hostmaster)
    {
      strcpy(buff, "hostmaster.");
      strcat(buff, daemon->authserver);
      daemon->hostmaster = opt_string_alloc(buff);
    }

  if (!daemon->dhcp_pxe_vendors)
    {
      daemon->dhcp_pxe_vendors = opt_malloc(sizeof(struct dhcp_pxe_vendor));
      daemon->dhcp_pxe_vendors->data = opt_string_alloc(DHCP_PXE_DEF_VENDOR);
      daemon->dhcp_pxe_vendors->next = NULL;
    }
  
  /* only one of these need be specified: the other defaults to the host-name */
  if (option_bool(OPT_LOCALMX) || daemon->mxnames || daemon->mxtarget)
    {
      struct mx_srv_record *mx;
      
      if (gethostname(buff, MAXDNAME) == -1)
	die(_("cannot get host-name: %s"), NULL, EC_MISC);
      
      for (mx = daemon->mxnames; mx; mx = mx->next)
	if (!mx->issrv && hostname_isequal(mx->name, buff))
	  break;
      
      if ((daemon->mxtarget || option_bool(OPT_LOCALMX)) && !mx)
	{
	  mx = opt_malloc(sizeof(struct mx_srv_record));
	  mx->next = daemon->mxnames;
	  mx->issrv = 0;
	  mx->target = NULL;
	  mx->name = opt_string_alloc(buff);
	  daemon->mxnames = mx;
	}
      
      if (!daemon->mxtarget)
	daemon->mxtarget = opt_string_alloc(buff);

      for (mx = daemon->mxnames; mx; mx = mx->next)
	if (!mx->issrv && !mx->target)
	  mx->target = daemon->mxtarget;
    }

  if (!option_bool(OPT_NO_RESOLV) &&
      daemon->resolv_files && 
      daemon->resolv_files->next && 
      option_bool(OPT_NO_POLL))
    die(_("only one resolv.conf file allowed in no-poll mode."), NULL, EC_BADCONF);
  
  if (option_bool(OPT_RESOLV_DOMAIN))
    {
      char *line;
      FILE *f;

      if (option_bool(OPT_NO_RESOLV) ||
	  !daemon->resolv_files || 
	  (daemon->resolv_files)->next)
	die(_("must have exactly one resolv.conf to read domain from."), NULL, EC_BADCONF);
      
      if (!(f = fopen((daemon->resolv_files)->name, "r")))
	die(_("failed to read %s: %s"), (daemon->resolv_files)->name, EC_FILE);
      
      while ((line = fgets(buff, MAXDNAME, f)))
	{
	  char *token = strtok(line, " \t\n\r");
	  
	  if (!token || strcmp(token, "search") != 0)
	    continue;
	  
	  if ((token = strtok(NULL, " \t\n\r")) &&  
	      (daemon->domain_suffix = canonicalise_opt(token)))
	    break;
	}

      fclose(f);

      if (!daemon->domain_suffix)
	die(_("no search directive found in %s"), (daemon->resolv_files)->name, EC_MISC);
    }

  if (daemon->domain_suffix)
    {
       /* add domain for any srv record without one. */
      struct mx_srv_record *srv;
      
      for (srv = daemon->mxnames; srv; srv = srv->next)
	if (srv->issrv &&
	    strchr(srv->name, '.') && 
	    strchr(srv->name, '.') == strrchr(srv->name, '.'))
	  {
	    strcpy(buff, srv->name);
	    strcat(buff, ".");
	    strcat(buff, daemon->domain_suffix);
	    free(srv->name);
	    srv->name = opt_string_alloc(buff);
	  }
    }
  else if (option_bool(OPT_DHCP_FQDN))
    die(_("there must be a default domain when --dhcp-fqdn is set"), NULL, EC_BADCONF);

  /* If there's access-control config, then ignore --local-service, it's intended
     as a system default to keep otherwise unconfigured installations safe. */
  if (daemon->if_names || daemon->if_except || daemon->if_addrs || daemon->authserver)
    reset_option_bool(OPT_LOCAL_SERVICE); 

  if (testmode)
    {
      fprintf(stderr, "dnsmasq: %s.\n", _("syntax check OK"));
      exit(0);
    }
}  

/******************** Pi-hole extension ********************/
void reset_usage_indicator(void)
{
  for (unsigned int i = 0; usage[i].opt != 0; i++)
    if(usage[i].rept == ARG_USED_CL ||
       usage[i].rept == ARG_USED_FILE)
      usage[i].rept = ARG_ONE;
}
/**********************************************************/<|MERGE_RESOLUTION|>--- conflicted
+++ resolved
@@ -192,11 +192,8 @@
 #define LOPT_NO_IDENT      379
 #define LOPT_CACHE_RR      380
 #define LOPT_FILTER_RR     381
-<<<<<<< HEAD
-=======
 #define LOPT_NO_DHCP6      382
 #define LOPT_NO_DHCP4      383
->>>>>>> 0f51b52f
 
 #ifdef HAVE_GETOPT_LONG
 static const struct option opts[] =  
