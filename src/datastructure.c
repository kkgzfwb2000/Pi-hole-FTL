--- conflicted
+++ resolved
@@ -543,37 +543,37 @@
 {
 	switch (status)
 	{
-		case STATUS_UNKNOWN:
+		case QUERY_UNKNOWN:
 			return "UNKNOWN";
-		case STATUS_GRAVITY:
+		case QUERY_GRAVITY:
 			return "GRAVITY";
-		case STATUS_FORWARDED:
+		case QUERY_FORWARDED:
 			return "FORWARDED";
-		case STATUS_CACHE:
+		case QUERY_CACHE:
 			return "CACHE";
-		case STATUS_REGEX:
+		case QUERY_REGEX:
 			return "REGEX";
-		case STATUS_DENYLIST:
+		case QUERY_DENYLIST:
 			return "DENYLIST";
-		case STATUS_EXTERNAL_BLOCKED_IP:
+		case QUERY_EXTERNAL_BLOCKED_IP:
 			return "EXTERNAL_BLOCKED_IP";
-		case STATUS_EXTERNAL_BLOCKED_NULL:
+		case QUERY_EXTERNAL_BLOCKED_NULL:
 			return "EXTERNAL_BLOCKED_NULL";
-		case STATUS_EXTERNAL_BLOCKED_NXRA:
+		case QUERY_EXTERNAL_BLOCKED_NXRA:
 			return "EXTERNAL_BLOCKED_NXRA";
-		case STATUS_GRAVITY_CNAME:
+		case QUERY_GRAVITY_CNAME:
 			return "GRAVITY_CNAME";
-		case STATUS_REGEX_CNAME:
+		case QUERY_REGEX_CNAME:
 			return "REGEX_CNAME";
-		case STATUS_DENYLIST_CNAME:
+		case QUERY_DENYLIST_CNAME:
 			return "DENYLIST_CNAME";
-		case STATUS_RETRIED:
+		case QUERY_RETRIED:
 			return "RETRIED";
-		case STATUS_RETRIED_DNSSEC:
+		case QUERY_RETRIED_DNSSEC:
 			return "RETRIED_DNSSEC";
-		case STATUS_IN_PROGRESS:
+		case QUERY_IN_PROGRESS:
 			return "IN_PROGRESS";
-		case STATUS_MAX:
+		case QUERY_STATUS_MAX:
 		default:
 			return "INVALID";
 	}
@@ -605,7 +605,9 @@
 			return "NOTIMP";
 		case REPLY_OTHER:
 			return "OTHER";
-		case REPLY_MAX:
+		case REPLY_DNSSEC:
+			return "DNSSEC";
+		case QUERY_REPLY_MAX:
 		default:
 			return "N/A";
 	}
@@ -672,25 +674,25 @@
 {
 	switch (status)
 	{
-		case STATUS_UNKNOWN:
-		case STATUS_FORWARDED:
-		case STATUS_CACHE:
-		case STATUS_RETRIED:
-		case STATUS_RETRIED_DNSSEC:
-		case STATUS_IN_PROGRESS:
-		case STATUS_MAX:
+		case QUERY_UNKNOWN:
+		case QUERY_FORWARDED:
+		case QUERY_CACHE:
+		case QUERY_RETRIED:
+		case QUERY_RETRIED_DNSSEC:
+		case QUERY_IN_PROGRESS:
+		case QUERY_STATUS_MAX:
 		default:
 			return false;
 
-		case STATUS_GRAVITY:
-		case STATUS_REGEX:
-		case STATUS_DENYLIST:
-		case STATUS_EXTERNAL_BLOCKED_IP:
-		case STATUS_EXTERNAL_BLOCKED_NULL:
-		case STATUS_EXTERNAL_BLOCKED_NXRA:
-		case STATUS_GRAVITY_CNAME:
-		case STATUS_REGEX_CNAME:
-		case STATUS_DENYLIST_CNAME:
+		case QUERY_GRAVITY:
+		case QUERY_REGEX:
+		case QUERY_DENYLIST:
+		case QUERY_EXTERNAL_BLOCKED_IP:
+		case QUERY_EXTERNAL_BLOCKED_NULL:
+		case QUERY_EXTERNAL_BLOCKED_NXRA:
+		case QUERY_GRAVITY_CNAME:
+		case QUERY_REGEX_CNAME:
+		case QUERY_DENYLIST_CNAME:
 			return true;
 	}
 }
@@ -698,7 +700,7 @@
 int __attribute__ ((pure)) get_blocked_count(void)
 {
 	int blocked = 0;
-	for(enum query_status status = 0; status < STATUS_MAX; status++)
+	for(enum query_status status = 0; status < QUERY_STATUS_MAX; status++)
 		if(is_blocked(status))
 			blocked += counters->status[status];
 
@@ -707,14 +709,14 @@
 
 int __attribute__ ((pure)) get_forwarded_count(void)
 {
-	return counters->status[STATUS_FORWARDED] +
-	       counters->status[STATUS_RETRIED] +
-	       counters->status[STATUS_RETRIED_DNSSEC];
+	return counters->status[QUERY_FORWARDED] +
+	       counters->status[QUERY_RETRIED] +
+	       counters->status[QUERY_RETRIED_DNSSEC];
 }
 
 int __attribute__ ((pure)) get_cached_count(void)
 {
-	return counters->status[STATUS_CACHE];
+	return counters->status[QUERY_CACHE];
 }
 
 void _query_set_status(queriesData *query, const enum query_status new_status, const char *file, const int line)
@@ -725,25 +727,14 @@
 		const char *oldstr = get_query_status_str(query->status);
 		if(query->status == new_status)
 		{
-<<<<<<< HEAD
-			log_debug(DEBUG_STATUS, "Query %i: status unchanged: %s (%d)",
-			          query->id, oldstr, query->status);
+			log_debug(DEBUG_STATUS, "Query %i: status unchanged: %s (%d) in %s:%i",
+			          query->id, oldstr, query->status, short_path(file), line);
 		}
 		else
 		{
 			const char *newstr = get_query_status_str(new_status);
-			log_debug(DEBUG_STATUS, "Query %i: status changed: %s (%d) -> %s (%d)",
-			          query->id, oldstr, query->status, newstr, new_status);
-=======
-			logg("Query %i: status unchanged: %s (%d) in %s:%i",
-			     query->id, oldstr, query->status, short_path(file), line);
-		}
-		else
-		{
-			const char *newstr = new_status < QUERY_STATUS_MAX ? query_status_str[new_status] : "INVALID";
-			logg("Query %i: status changed: %s (%d) -> %s (%d) in %s:%i",
-			     query->id, oldstr, query->status, newstr, new_status, short_path(file), line);
->>>>>>> c5f4931c
+			log_debug(DEBUG_STATUS, "Query %i: status changed: %s (%d) -> %s (%d) in %s:%i",
+			          query->id, oldstr, query->status, newstr, new_status, short_path(file), line);
 		}
 	}
 
@@ -759,17 +750,6 @@
 		if(is_blocked(new_status))
 			overTime[timeidx].blocked++;
 
-<<<<<<< HEAD
-		if(query->status == STATUS_CACHE)
-			overTime[query->timeidx].cached--;
-		if(new_status == STATUS_CACHE)
-			overTime[query->timeidx].cached++;
-
-		if(query->status == STATUS_FORWARDED)
-			overTime[query->timeidx].forwarded--;
-		if(new_status == STATUS_FORWARDED)
-			overTime[query->timeidx].forwarded++;
-=======
 		if(query->status == QUERY_CACHE)
 			overTime[timeidx].cached--;
 		if(new_status == QUERY_CACHE)
@@ -779,7 +759,6 @@
 			overTime[timeidx].forwarded--;
 		if(new_status == QUERY_FORWARDED)
 			overTime[timeidx].forwarded++;
->>>>>>> c5f4931c
 	}
 
 	// Update status
