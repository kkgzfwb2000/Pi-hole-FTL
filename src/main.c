--- conflicted
+++ resolved
@@ -47,11 +47,7 @@
 	// to have arg{c,v}_dnsmasq initialized
 	parse_args(argc, argv);
 
-<<<<<<< HEAD
 	// Initialize FTL log
-=======
-	// Try to open FTL log
->>>>>>> f86297b1
 	init_FTL_log();
 	timer_start(EXIT_TIMER);
 	logg("########## FTL started! ##########");
@@ -120,44 +116,18 @@
 	main_dnsmasq(argc_dnsmasq, argv_dnsmasq);
 
 	logg("Shutting down...");
-<<<<<<< HEAD
-=======
 	// Extra grace time is needed as dnsmasq script-helpers may not be
 	// terminating immediately
 	sleepms(250);
->>>>>>> f86297b1
 
 	// Save new queries to database (if database is used)
 	if(config.DBexport)
 	{
-<<<<<<< HEAD
 		export_queries_to_disk(true);
 		logg("Finished final database update");
 	}
 
-	// Close gravity database connection
-	gravityDB_close();
-
-	// Remove shared memory objects
-	// Important: This invalidated all objects such as
-	//            counters-> ... Do this last when
-	//            terminating in main.c !
-	destroy_shmem();
-	// Terminate HTTP server
-	http_terminate();
-
-	// Remove shared memory objects
-	destroy_shmem();
-
-	//Remove PID file
-	removepid();
-=======
-		if(DB_save_queries(NULL))
-			logg("Finished final database update");
-	}
-
 	cleanup(exit_code);
->>>>>>> f86297b1
 
 	return exit_code;
 }